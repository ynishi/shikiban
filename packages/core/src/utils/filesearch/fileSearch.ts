--- conflicted
+++ resolved
@@ -208,23 +208,7 @@
       cacheTtl: this.options.cacheTtl,
     });
 
-<<<<<<< HEAD
-    // We use `fdir` for fast file system traversal. A key performance
-    // optimization for large workspaces is to exclude entire directories
-    // early in the traversal process. This is why we apply directory-specific
-    // ignore rules (e.g., `node_modules/`, `dist/`) directly to `fdir`'s
-    // exclude filter.
-    const api = new fdir()
-      .withRelativePaths()
-      .withDirs()
-      .withPathSeparator('/') // Always use unix style paths
-      .exclude((_: unknown, dirPath: string) => {
-        const relativePath = path.relative(this.absoluteDir, dirPath);
-        return dirFilter(`${relativePath}/`);
-      });
-=======
     const filteredResults = await filter(results, pattern, options.signal);
->>>>>>> 3a8ec2d8
 
     const fileFilter = this.ignore.getFileFilter();
     const finalResults: string[] = [];
