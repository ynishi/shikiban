/**
 * @license
 * Copyright 2025 Google LLC
 * SPDX-License-Identifier: Apache-2.0
 */

import * as fs from 'fs';
import * as path from 'path';
import * as Diff from 'diff';
import {
  BaseDeclarativeTool,
  Icon,
  ToolCallConfirmationDetails,
  ToolConfirmationOutcome,
  ToolEditConfirmationDetails,
  ToolInvocation,
  ToolLocation,
  ToolResult,
  ToolResultDisplay,
} from './tools.js';
import { ToolErrorType } from './tool-error.js';
import { Type } from '@google/genai';
import { SchemaValidator } from '../utils/schemaValidator.js';
import { makeRelative, shortenPath } from '../utils/paths.js';
import { isNodeError } from '../utils/errors.js';
import { Config, ApprovalMode } from '../config/config.js';
import { ensureCorrectEdit } from '../utils/editCorrector.js';
import { DEFAULT_DIFF_OPTIONS } from './diffOptions.js';
import { ReadFileTool } from './read-file.js';
import { ModifiableDeclarativeTool, ModifyContext } from './modifiable-tool.js';
import { ReplacementMetrics } from './replacementMetrics.js';
import { IDEConnectionStatus } from '../ide/ide-client.js';

export function applyReplacement(
  currentContent: string | null,
  oldString: string,
  newString: string,
  isNewFile: boolean,
): string {
  if (isNewFile) {
    return newString;
  }
  if (currentContent === null) {
    // Should not happen if not a new file, but defensively return empty or newString if oldString is also empty
    return oldString === '' ? newString : '';
  }
  // If oldString is empty and it's not a new file, do not modify the content.
  if (oldString === '' && !isNewFile) {
    return currentContent;
  }
  return currentContent.replaceAll(oldString, newString);
}

/**
 * Parameters for the Edit tool
 */
export interface EditToolParams {
  /**
   * The absolute path to the file to modify
   */
  file_path: string;

  /**
   * The text to replace
   */
  old_string: string;

  /**
   * The text to replace it with
   */
  new_string: string;

  /**
   * Number of replacements expected. Defaults to 1 if not specified.
   * Use when you want to replace multiple occurrences.
   */
  expected_replacements?: number;

  /**
   * The 0-based index of the specific occurrence to replace when multiple matches are found.
   * Only applicable when `expected_replacements` is 1 or unspecified.
   */
  target_occurrence_index?: number;

  /**
   * Whether the edit was modified manually by the user.
   */
  modified_by_user?: boolean;
}

interface CalculatedEdit {
  currentContent: string | null;
  newContent: string;
  replacementMetrics: ReplacementMetrics; // Replace 'occurrences' with the new object
  error?: { display: string; raw: string; type: ToolErrorType };
  isNewFile: boolean;
}

class EditToolInvocation implements ToolInvocation<EditToolParams, ToolResult> {
  constructor(
    private readonly config: Config,
    public params: EditToolParams,
  ) {}

<<<<<<< HEAD
  constructor(private readonly config: Config) {
    super(
      EditTool.Name,
      'Edit',
      `Replaces text within a file. By default, replaces a single occurrence, but can replace multiple occurrences when \`expected_replacements\` is specified. This tool requires providing significant context around the change to ensure precise targeting. Always use the ${ReadFileTool.Name} tool to examine the file's current content before attempting a text replacement.

      The user has the ability to modify the \`new_string\` content. If modified, this will be stated in the response.

Expectation for required parameters:
1. \`file_path\` MUST be an absolute path; otherwise an error will be thrown.
2. \`old_string\` MUST be the exact literal text to replace (including all whitespace, indentation, newlines, and surrounding code etc.).
3. \`new_string\` MUST be the exact literal text to replace \`old_string\` with (also including all whitespace, indentation, newlines, and surrounding code etc.). Ensure the resulting code is correct and idiomatic.
4. NEVER escape \`old_string\` or \`new_string\`, that would break the exact literal text requirement.
**Important:** If ANY of the above are not satisfied, the tool will fail. CRITICAL for \`old_string\`: Must uniquely identify the single instance to change. Include at least 3 lines of context BEFORE and AFTER the target text, matching whitespace and indentation precisely. If this string matches multiple locations, or does not match exactly, the tool will fail.
**Multiple replacements:** Set \`expected_replacements\` to the number of occurrences you want to replace. The tool will replace ALL occurrences that match \`old_string\` exactly. Ensure the number of replacements matches your expectation.`,
      Icon.Pencil,
      {
        properties: {
          file_path: {
            description:
              "The absolute path to the file to modify. Must start with '/'.",
            type: Type.STRING,
          },
          old_string: {
            description:
              'The exact literal text to replace, preferably unescaped. For single replacements (default), include at least 3 lines of context BEFORE and AFTER the target text, matching whitespace and indentation precisely. For multiple replacements, specify expected_replacements parameter. If this string is not the exact literal text (i.e. you escaped it) or does not match exactly, the tool will fail.',
            type: Type.STRING,
          },
          new_string: {
            description:
              'The exact literal text to replace `old_string` with, preferably unescaped. Provide the EXACT text. Ensure the resulting code is correct and idiomatic.',
            type: Type.STRING,
          },
          expected_replacements: {
            type: Type.NUMBER,
            description:
              'Number of replacements expected. Defaults to 1 if not specified. Use when you want to replace multiple occurrences.',
            minimum: 1,
          },
          target_occurrence_index: {
            type: Type.NUMBER,
            description:
              'The 0-based index of the specific occurrence to replace when multiple matches are found. Only applicable when `expected_replacements` is 1 or unspecified.',
            minimum: 0,
          },
        },
        required: ['file_path', 'old_string', 'new_string'],
        type: Type.OBJECT,
      },
    );
  }

  /**
   * Validates the parameters for the Edit tool
   * @param params Parameters to validate
   * @returns Error message string or null if valid
   */
  validateToolParams(params: EditToolParams): string | null {
    const errors = SchemaValidator.validate(this.schema.parameters, params);
    if (errors) {
      return errors;
    }

    if (!path.isAbsolute(params.file_path)) {
      return `File path must be absolute: ${params.file_path}`;
    }

    const workspaceContext = this.config.getWorkspaceContext();
    if (!workspaceContext.isPathWithinWorkspace(params.file_path)) {
      const directories = workspaceContext.getDirectories();
      return `File path must be within one of the workspace directories: ${directories.join(', ')}`;
    }

    return null;
  }

  /**
   * Determines any file locations affected by the tool execution
   * @param params Parameters for the tool execution
   * @returns A list of such paths
   */
  toolLocations(params: EditToolParams): ToolLocation[] {
    return [{ path: params.file_path }];
  }

  private _applyReplacement(
    currentContent: string | null,
    oldString: string,
    newString: string,
    isNewFile: boolean,
    targetOccurrenceIndex?: number,
  ): string {
    if (isNewFile) {
      return newString;
    }
    if (currentContent === null) {
      return oldString === '' ? newString : '';
    }
    if (oldString === '' && !isNewFile) {
      return currentContent;
    }

    if (targetOccurrenceIndex !== undefined) {
      let parts: string[] = [];
      let currentPos = 0;
      let count = 0;
      let foundTarget = false;

      let matchIndex = currentContent.indexOf(oldString, currentPos);
      while (matchIndex !== -1) {
        if (count === targetOccurrenceIndex) {
          // Add the part before the target occurrence
          parts.push(currentContent.substring(currentPos, matchIndex));
          // Add the new string
          parts.push(newString);
          // Move currentPos past the replaced oldString
          currentPos = matchIndex + oldString.length;
          foundTarget = true;
          break; // Exit after replacing the target
        } else {
          // For non-target occurrences, just add the part and the oldString itself
          parts.push(
            currentContent.substring(currentPos, matchIndex + oldString.length),
          );
          currentPos = matchIndex + oldString.length;
        }
        count++;
        matchIndex = currentContent.indexOf(oldString, currentPos);
      }

      if (foundTarget) {
        // Add any remaining content after the target replacement
        parts.push(currentContent.substring(currentPos));
        return parts.join('');
      } else {
        // If targetOccurrenceIndex not found (e.g., out of bounds), return original
        return currentContent;
      }
    } else {
      return currentContent.replaceAll(oldString, newString);
    }
=======
  toolLocations(): ToolLocation[] {
    return [{ path: this.params.file_path }];
>>>>>>> 8bac9e7d
  }

  /**
   * Calculates the potential outcome of an edit operation.
   * @param params Parameters for the edit operation
   * @returns An object describing the potential edit outcome
   * @throws File system errors if reading the file fails unexpectedly (e.g., permissions)
   */
  private async calculateEdit(
    params: EditToolParams,
    abortSignal: AbortSignal,
  ): Promise<CalculatedEdit> {
    const expectedReplacements = params.expected_replacements ?? 1;
    let currentContent: string | null = null;
    let fileExists = false;
    let isNewFile = false;
    let finalNewString = params.new_string;
    let finalOldString = params.old_string;
    let error:
      | { display: string; raw: string; type: ToolErrorType }
      | undefined = undefined;

    // Create ReplacementMetrics instance early to encapsulate all occurrence-related logic
    let replacementMetrics: ReplacementMetrics;

    try {
      currentContent = fs.readFileSync(params.file_path, 'utf8');
      // Normalize line endings to LF for consistent processing.
      currentContent = currentContent.replace(/\r\n/g, '\n');
      fileExists = true;
    } catch (err: unknown) {
      if (!isNodeError(err) || err.code !== 'ENOENT') {
        // Rethrow unexpected FS errors (permissions, etc.)
        throw err;
      }
      fileExists = false;
    }

    if (params.old_string === '' && !fileExists) {
      // Creating a new file
      isNewFile = true;
      // For new files, there are no occurrences of old_string, and 1 replacement is expected (the new file itself)
      replacementMetrics = new ReplacementMetrics(
        '', // No content yet
        params.old_string,
        1, // Expected 1 replacement (the new file)
        undefined,
      );
    } else if (!fileExists) {
      // Trying to edit a nonexistent file (and old_string is not empty)
      error = {
        display: `File not found. Cannot apply edit. Use an empty old_string to create a new file.`,
        raw: `File not found: ${params.file_path}`,
        type: ToolErrorType.FILE_NOT_FOUND,
      };
      replacementMetrics = new ReplacementMetrics(
        '', // No content
        params.old_string,
        expectedReplacements,
        params.target_occurrence_index,
      );
    } else if (currentContent !== null) {
      // Editing an existing file
      const correctedEdit = await ensureCorrectEdit(
        params.file_path,
        currentContent,
        params,
        this.config.getGeminiClient(),
        abortSignal,
      );
      finalOldString = correctedEdit.params.old_string;
      finalNewString = correctedEdit.params.new_string;

      // Initialize ReplacementMetrics with actual content and corrected oldString
      replacementMetrics = new ReplacementMetrics(
        currentContent,
        finalOldString,
        expectedReplacements,
        params.target_occurrence_index,
      );

      if (params.old_string === '') {
        // Error: Trying to create a file that already exists
        error = {
          display: `Failed to edit. Attempted to create a file that already exists.`,
          raw: `File already exists, cannot create: ${params.file_path}`,
          type: ToolErrorType.ATTEMPT_TO_CREATE_EXISTING_FILE,
        };
      } else if (replacementMetrics.totalMatchesInFile === 0) {
        error = {
          display: `Failed to edit, could not find the string to replace.`,
          raw: `Failed to edit, 0 occurrences found for old_string in ${params.file_path}. No edits made. The exact text in old_string was not found. Ensure you're not escaping content incorrectly and check whitespace, indentation, and context. Use ${ReadFileTool.Name} tool to verify.`,
          type: ToolErrorType.EDIT_NO_OCCURRENCE_FOUND,
        };
      } else if (!replacementMetrics.isValidTargetIndex) {
        error = {
          display:
            replacementMetrics.getErrorMessageForTargetIndexOutOfBounds(),
          raw: replacementMetrics.getErrorMessageForTargetIndexOutOfBounds(),
          type: ToolErrorType.EDIT_EXPECTED_OCCURRENCE_MISMATCH,
        };
      } else if (replacementMetrics.isMultipleMatchesForSingleExpected) {
        error = {
          display: replacementMetrics.getErrorMessageForMultipleMatches(),
          raw: replacementMetrics.getErrorMessageForMultipleMatches(),
          type: ToolErrorType.EDIT_EXPECTED_OCCURRENCE_MISMATCH,
        };
      } else if (
        replacementMetrics.actualReplacementsCount !== expectedReplacements
      ) {
        // This covers cases where expectedReplacements is > 1 but actualReplacementsCount is different
        error = {
          display: replacementMetrics.getErrorMessageForMismatch(),
          raw: `Failed to edit, Expected ${expectedReplacements} ${expectedReplacements === 1 ? 'occurrence' : 'occurrences'} but found ${replacementMetrics.actualReplacementsCount} for old_string in file: ${params.file_path}`,
          type: ToolErrorType.EDIT_EXPECTED_OCCURRENCE_MISMATCH,
        };
      } else if (finalOldString === finalNewString) {
        error = {
          display: `No changes to apply. The old_string and new_string are identical.`,
          raw: `No changes to apply. The old_string and new_string are identical in file: ${params.file_path}`,
          type: ToolErrorType.EDIT_NO_CHANGE,
        };
      }
    } else {
      // Should not happen if fileExists and no exception was thrown, but defensively:
      error = {
        display: `Failed to read content of file.`,
        raw: `Failed to read content of existing file: ${params.file_path}`,
        type: ToolErrorType.READ_CONTENT_FAILURE,
      };
      replacementMetrics = new ReplacementMetrics(
        '', // No content
        params.old_string,
        expectedReplacements,
        params.target_occurrence_index,
      );
    }

    const newContent = applyReplacement(
      currentContent,
      finalOldString,
      finalNewString,
      isNewFile,
      params.target_occurrence_index,
    );

    return {
      currentContent,
      newContent,
      replacementMetrics,
      error,
      isNewFile,
    };
  }

  /**
   * Handles the confirmation prompt for the Edit tool in the CLI.
   * It needs to calculate the diff to show the user.
   */
  async shouldConfirmExecute(
    abortSignal: AbortSignal,
  ): Promise<ToolCallConfirmationDetails | false> {
    if (this.config.getApprovalMode() === ApprovalMode.AUTO_EDIT) {
      return false;
    }

    let editData: CalculatedEdit;
    try {
      editData = await this.calculateEdit(this.params, abortSignal);
    } catch (error) {
      const errorMsg = error instanceof Error ? error.message : String(error);
      console.log(`Error preparing edit: ${errorMsg}`);
      return false;
    }

    if (editData.error) {
      console.log(`Error: ${editData.error.display}`);
      return false;
    }

    const fileName = path.basename(this.params.file_path);
    const fileDiff = Diff.createPatch(
      fileName,
      editData.currentContent ?? '',
      editData.newContent,
      'Current',
      'Proposed',
      DEFAULT_DIFF_OPTIONS,
    );
    const ideClient = this.config.getIdeClient();
    const ideConfirmation =
      this.config.getIdeModeFeature() &&
      this.config.getIdeMode() &&
      ideClient?.getConnectionStatus().status === IDEConnectionStatus.Connected
        ? ideClient.openDiff(this.params.file_path, editData.newContent)
        : undefined;

    const confirmationDetails: ToolEditConfirmationDetails = {
      type: 'edit',
      title: `Confirm Edit: ${shortenPath(makeRelative(this.params.file_path, this.config.getTargetDir()))}`,
      fileName,
      filePath: this.params.file_path,
      fileDiff,
      originalContent: editData.currentContent,
      newContent: editData.newContent,
      onConfirm: async (outcome: ToolConfirmationOutcome) => {
        if (outcome === ToolConfirmationOutcome.ProceedAlways) {
          this.config.setApprovalMode(ApprovalMode.AUTO_EDIT);
        }

        if (ideConfirmation) {
          const result = await ideConfirmation;
          if (result.status === 'accepted' && result.content) {
            // TODO(chrstn): See https://github.com/google-gemini/gemini-cli/pull/5618#discussion_r2255413084
            // for info on a possible race condition where the file is modified on disk while being edited.
            this.params.old_string = editData.currentContent ?? '';
            this.params.new_string = result.content;
          }
        }
      },
      ideConfirmation,
    };
    return confirmationDetails;
  }

  getDescription(): string {
    const relativePath = makeRelative(
      this.params.file_path,
      this.config.getTargetDir(),
    );
    if (this.params.old_string === '') {
      return `Create ${shortenPath(relativePath)}`;
    }

    const oldStringSnippet =
      this.params.old_string.split('\n')[0].substring(0, 30) +
      (this.params.old_string.length > 30 ? '...' : '');
    const newStringSnippet =
      this.params.new_string.split('\n')[0].substring(0, 30) +
      (this.params.new_string.length > 30 ? '...' : '');

    if (this.params.old_string === this.params.new_string) {
      return `No file changes to ${shortenPath(relativePath)}`;
    }
    return `${shortenPath(relativePath)}: ${oldStringSnippet} => ${newStringSnippet}`;
  }

  /**
   * Executes the edit operation with the given parameters.
   * @param params Parameters for the edit operation
   * @returns Result of the edit operation
   */
  async execute(signal: AbortSignal): Promise<ToolResult> {
    let editData: CalculatedEdit;
    try {
      editData = await this.calculateEdit(this.params, signal);
    } catch (error) {
      const errorMsg = error instanceof Error ? error.message : String(error);
      return {
        llmContent: `Error preparing edit: ${errorMsg}`,
        returnDisplay: `Error preparing edit: ${errorMsg}`,
        error: {
          message: errorMsg,
          type: ToolErrorType.EDIT_PREPARATION_FAILURE,
        },
      };
    }

    if (editData.error) {
      return {
        llmContent: editData.error.raw,
        returnDisplay: `Error: ${editData.error.display}`,
        error: {
          message: editData.error.raw,
          type: editData.error.type,
        },
      };
    }

    try {
      this.ensureParentDirectoriesExist(this.params.file_path);
      fs.writeFileSync(this.params.file_path, editData.newContent, 'utf8');

      let displayResult: ToolResultDisplay;
      if (editData.isNewFile) {
        displayResult = `Created ${shortenPath(makeRelative(this.params.file_path, this.config.getTargetDir()))}`;
      } else {
        // Generate diff for display, even though core logic doesn't technically need it
        // The CLI wrapper will use this part of the ToolResult
        const fileName = path.basename(this.params.file_path);
        const fileDiff = Diff.createPatch(
          fileName,
          editData.currentContent ?? '', // Should not be null here if not isNewFile
          editData.newContent,
          'Current',
          'Proposed',
          DEFAULT_DIFF_OPTIONS,
        );
        displayResult = {
          fileDiff,
          fileName,
          originalContent: editData.currentContent,
          newContent: editData.newContent,
        };
      }

      const llmSuccessMessageParts = [
        editData.isNewFile
<<<<<<< HEAD
          ? `Created new file: ${params.file_path} with provided content.`
          : `Successfully modified file: ${params.file_path} (${editData.replacementMetrics.actualReplacementsCount} replacements).`,
=======
          ? `Created new file: ${this.params.file_path} with provided content.`
          : `Successfully modified file: ${this.params.file_path} (${editData.occurrences} replacements).`,
>>>>>>> 8bac9e7d
      ];
      if (this.params.modified_by_user) {
        llmSuccessMessageParts.push(
          `User modified the \`new_string\` content to be: ${this.params.new_string}.`,
        );
      }

      return {
        llmContent: llmSuccessMessageParts.join(' '),
        returnDisplay: displayResult,
      };
    } catch (error) {
      const errorMsg = error instanceof Error ? error.message : String(error);
      return {
        llmContent: `Error executing edit: ${errorMsg}`,
        returnDisplay: `Error writing file: ${errorMsg}`,
        error: {
          message: errorMsg,
          type: ToolErrorType.FILE_WRITE_FAILURE,
        },
      };
    }
  }

  /**
   * Creates parent directories if they don't exist
   */
  private ensureParentDirectoriesExist(filePath: string): void {
    const dirName = path.dirname(filePath);
    if (!fs.existsSync(dirName)) {
      fs.mkdirSync(dirName, { recursive: true });
    }
  }
}

/**
 * Implementation of the Edit tool logic
 */
export class EditTool
  extends BaseDeclarativeTool<EditToolParams, ToolResult>
  implements ModifiableDeclarativeTool<EditToolParams>
{
  static readonly Name = 'replace';
  constructor(private readonly config: Config) {
    super(
      EditTool.Name,
      'Edit',
      `Replaces text within a file. By default, replaces a single occurrence, but can replace multiple occurrences when \`expected_replacements\` is specified. This tool requires providing significant context around the change to ensure precise targeting. Always use the ${ReadFileTool.Name} tool to examine the file's current content before attempting a text replacement.

      The user has the ability to modify the \`new_string\` content. If modified, this will be stated in the response.

Expectation for required parameters:
1. \`file_path\` MUST be an absolute path; otherwise an error will be thrown.
2. \`old_string\` MUST be the exact literal text to replace (including all whitespace, indentation, newlines, and surrounding code etc.).
3. \`new_string\` MUST be the exact literal text to replace \`old_string\` with (also including all whitespace, indentation, newlines, and surrounding code etc.). Ensure the resulting code is correct and idiomatic.
4. NEVER escape \`old_string\` or \`new_string\`, that would break the exact literal text requirement.
**Important:** If ANY of the above are not satisfied, the tool will fail. CRITICAL for \`old_string\`: Must uniquely identify the single instance to change. Include at least 3 lines of context BEFORE and AFTER the target text, matching whitespace and indentation precisely. If this string matches multiple locations, or does not match exactly, the tool will fail.
**Multiple replacements:** Set \`expected_replacements\` to the number of occurrences you want to replace. The tool will replace ALL occurrences that match \`old_string\` exactly. Ensure the number of replacements matches your expectation.`,
      Icon.Pencil,
      {
        properties: {
          file_path: {
            description:
              "The absolute path to the file to modify. Must start with '/'.",
            type: Type.STRING,
          },
          old_string: {
            description:
              'The exact literal text to replace, preferably unescaped. For single replacements (default), include at least 3 lines of context BEFORE and AFTER the target text, matching whitespace and indentation precisely. For multiple replacements, specify expected_replacements parameter. If this string is not the exact literal text (i.e. you escaped it) or does not match exactly, the tool will fail.',
            type: Type.STRING,
          },
          new_string: {
            description:
              'The exact literal text to replace `old_string` with, preferably unescaped. Provide the EXACT text. Ensure the resulting code is correct and idiomatic.',
            type: Type.STRING,
          },
          expected_replacements: {
            type: Type.NUMBER,
            description:
              'Number of replacements expected. Defaults to 1 if not specified. Use when you want to replace multiple occurrences.',
            minimum: 1,
          },
        },
        required: ['file_path', 'old_string', 'new_string'],
        type: Type.OBJECT,
      },
    );
  }

  /**
   * Validates the parameters for the Edit tool
   * @param params Parameters to validate
   * @returns Error message string or null if valid
   */
  validateToolParams(params: EditToolParams): string | null {
    const errors = SchemaValidator.validate(this.schema.parameters, params);
    if (errors) {
      return errors;
    }

    if (!path.isAbsolute(params.file_path)) {
      return `File path must be absolute: ${params.file_path}`;
    }

    const workspaceContext = this.config.getWorkspaceContext();
    if (!workspaceContext.isPathWithinWorkspace(params.file_path)) {
      const directories = workspaceContext.getDirectories();
      return `File path must be within one of the workspace directories: ${directories.join(', ')}`;
    }

    return null;
  }

  protected createInvocation(
    params: EditToolParams,
  ): ToolInvocation<EditToolParams, ToolResult> {
    return new EditToolInvocation(this.config, params);
  }

  getModifyContext(_: AbortSignal): ModifyContext<EditToolParams> {
    return {
      getFilePath: (params: EditToolParams) => params.file_path,
      getCurrentContent: async (params: EditToolParams): Promise<string> => {
        try {
          return fs.readFileSync(params.file_path, 'utf8');
        } catch (err) {
          if (!isNodeError(err) || err.code !== 'ENOENT') throw err;
          return '';
        }
      },
      getProposedContent: async (params: EditToolParams): Promise<string> => {
        try {
          const currentContent = fs.readFileSync(params.file_path, 'utf8');
          return applyReplacement(
            currentContent,
            params.old_string,
            params.new_string,
            params.old_string === '' && currentContent === '',
            params.target_occurrence_index,
          );
        } catch (err) {
          if (!isNodeError(err) || err.code !== 'ENOENT') throw err;
          return '';
        }
      },
      createUpdatedParams: (
        oldContent: string,
        modifiedProposedContent: string,
        originalParams: EditToolParams,
      ): EditToolParams => ({
        ...originalParams,
        old_string: oldContent,
        new_string: modifiedProposedContent,
        modified_by_user: true,
      }),
    };
  }
}<|MERGE_RESOLUTION|>--- conflicted
+++ resolved
@@ -96,96 +96,20 @@
   isNewFile: boolean;
 }
 
-class EditToolInvocation implements ToolInvocation<EditToolParams, ToolResult> {
+class EditToolInvocation extends BaseToolInvocation<EditToolParams, ToolResult> {
   constructor(
-    private readonly config: Config,
-    public params: EditToolParams,
-  ) {}
-
-<<<<<<< HEAD
-  constructor(private readonly config: Config) {
-    super(
-      EditTool.Name,
-      'Edit',
-      `Replaces text within a file. By default, replaces a single occurrence, but can replace multiple occurrences when \`expected_replacements\` is specified. This tool requires providing significant context around the change to ensure precise targeting. Always use the ${ReadFileTool.Name} tool to examine the file's current content before attempting a text replacement.
-
-      The user has the ability to modify the \`new_string\` content. If modified, this will be stated in the response.
-
-Expectation for required parameters:
-1. \`file_path\` MUST be an absolute path; otherwise an error will be thrown.
-2. \`old_string\` MUST be the exact literal text to replace (including all whitespace, indentation, newlines, and surrounding code etc.).
-3. \`new_string\` MUST be the exact literal text to replace \`old_string\` with (also including all whitespace, indentation, newlines, and surrounding code etc.). Ensure the resulting code is correct and idiomatic.
-4. NEVER escape \`old_string\` or \`new_string\`, that would break the exact literal text requirement.
-**Important:** If ANY of the above are not satisfied, the tool will fail. CRITICAL for \`old_string\`: Must uniquely identify the single instance to change. Include at least 3 lines of context BEFORE and AFTER the target text, matching whitespace and indentation precisely. If this string matches multiple locations, or does not match exactly, the tool will fail.
-**Multiple replacements:** Set \`expected_replacements\` to the number of occurrences you want to replace. The tool will replace ALL occurrences that match \`old_string\` exactly. Ensure the number of replacements matches your expectation.`,
-      Icon.Pencil,
-      {
-        properties: {
-          file_path: {
-            description:
-              "The absolute path to the file to modify. Must start with '/'.",
-            type: Type.STRING,
-          },
-          old_string: {
-            description:
-              'The exact literal text to replace, preferably unescaped. For single replacements (default), include at least 3 lines of context BEFORE and AFTER the target text, matching whitespace and indentation precisely. For multiple replacements, specify expected_replacements parameter. If this string is not the exact literal text (i.e. you escaped it) or does not match exactly, the tool will fail.',
-            type: Type.STRING,
-          },
-          new_string: {
-            description:
-              'The exact literal text to replace `old_string` with, preferably unescaped. Provide the EXACT text. Ensure the resulting code is correct and idiomatic.',
-            type: Type.STRING,
-          },
-          expected_replacements: {
-            type: Type.NUMBER,
-            description:
-              'Number of replacements expected. Defaults to 1 if not specified. Use when you want to replace multiple occurrences.',
-            minimum: 1,
-          },
-          target_occurrence_index: {
-            type: Type.NUMBER,
-            description:
-              'The 0-based index of the specific occurrence to replace when multiple matches are found. Only applicable when `expected_replacements` is 1 or unspecified.',
-            minimum: 0,
-          },
-        },
-        required: ['file_path', 'old_string', 'new_string'],
-        type: Type.OBJECT,
-      },
-    );
-  }
-
-  /**
-   * Validates the parameters for the Edit tool
-   * @param params Parameters to validate
-   * @returns Error message string or null if valid
-   */
-  validateToolParams(params: EditToolParams): string | null {
-    const errors = SchemaValidator.validate(this.schema.parameters, params);
-    if (errors) {
-      return errors;
-    }
-
-    if (!path.isAbsolute(params.file_path)) {
-      return `File path must be absolute: ${params.file_path}`;
-    }
-
-    const workspaceContext = this.config.getWorkspaceContext();
-    if (!workspaceContext.isPathWithinWorkspace(params.file_path)) {
-      const directories = workspaceContext.getDirectories();
-      return `File path must be within one of the workspace directories: ${directories.join(', ')}`;
-    }
-
-    return null;
+    private readonly config: Config, 
+    params: EditToolParams,
+  ) {
+    super(params);
   }
 
   /**
    * Determines any file locations affected by the tool execution
-   * @param params Parameters for the tool execution
    * @returns A list of such paths
    */
-  toolLocations(params: EditToolParams): ToolLocation[] {
-    return [{ path: params.file_path }];
+  toolLocations(): ToolLocation[] {
+    return [{ path: this.params.file_path }];
   }
 
   private _applyReplacement(
@@ -206,7 +130,7 @@
     }
 
     if (targetOccurrenceIndex !== undefined) {
-      let parts: string[] = [];
+      const parts: string[] = [];
       let currentPos = 0;
       let count = 0;
       let foundTarget = false;
@@ -244,10 +168,6 @@
     } else {
       return currentContent.replaceAll(oldString, newString);
     }
-=======
-  toolLocations(): ToolLocation[] {
-    return [{ path: this.params.file_path }];
->>>>>>> 8bac9e7d
   }
 
   /**
@@ -386,7 +306,7 @@
       );
     }
 
-    const newContent = applyReplacement(
+    const newContent = this._applyReplacement(
       currentContent,
       finalOldString,
       finalNewString,
@@ -556,13 +476,8 @@
 
       const llmSuccessMessageParts = [
         editData.isNewFile
-<<<<<<< HEAD
-          ? `Created new file: ${params.file_path} with provided content.`
-          : `Successfully modified file: ${params.file_path} (${editData.replacementMetrics.actualReplacementsCount} replacements).`,
-=======
           ? `Created new file: ${this.params.file_path} with provided content.`
-          : `Successfully modified file: ${this.params.file_path} (${editData.occurrences} replacements).`,
->>>>>>> 8bac9e7d
+          : `Successfully modified file: ${this.params.file_path} (${editData.replacementMetrics.actualReplacementsCount} replacements).`,
       ];
       if (this.params.modified_by_user) {
         llmSuccessMessageParts.push(
