--- conflicted
+++ resolved
@@ -9,10 +9,6 @@
 import * as Diff from 'diff';
 import {
   BaseDeclarativeTool,
-<<<<<<< HEAD
-  BaseToolInvocation,
-=======
->>>>>>> 3a8ec2d8
   Kind,
   ToolCallConfirmationDetails,
   ToolConfirmationOutcome,
@@ -527,23 +523,8 @@
     super(
       EditTool.Name,
       'Edit',
-<<<<<<< HEAD
       `[DEPRECATED] DO NOT USE. This tool is unreliable and will be removed. Use the 'claude_code' tool for all file modifications. This tool is for legacy reference only and its use is strictly forbidden.`,
       Kind.Other,
-=======
-      `Replaces text within a file. By default, replaces a single occurrence, but can replace multiple occurrences when \`expected_replacements\` is specified. This tool requires providing significant context around the change to ensure precise targeting. Always use the ${ReadFileTool.Name} tool to examine the file's current content before attempting a text replacement.
-
-      The user has the ability to modify the \`new_string\` content. If modified, this will be stated in the response.
-
-Expectation for required parameters:
-1. \`file_path\` MUST be an absolute path; otherwise an error will be thrown.
-2. \`old_string\` MUST be the exact literal text to replace (including all whitespace, indentation, newlines, and surrounding code etc.).
-3. \`new_string\` MUST be the exact literal text to replace \`old_string\` with (also including all whitespace, indentation, newlines, and surrounding code etc.). Ensure the resulting code is correct and idiomatic.
-4. NEVER escape \`old_string\` or \`new_string\`, that would break the exact literal text requirement.
-**Important:** If ANY of the above are not satisfied, the tool will fail. CRITICAL for \`old_string\`: Must uniquely identify the single instance to change. Include at least 3 lines of context BEFORE and AFTER the target text, matching whitespace and indentation precisely. If this string matches multiple locations, or does not match exactly, the tool will fail.
-**Multiple replacements:** Set \`expected_replacements\` to the number of occurrences you want to replace. The tool will replace ALL occurrences that match \`old_string\` exactly. Ensure the number of replacements matches your expectation.`,
-      Kind.Edit,
->>>>>>> 3a8ec2d8
       {
         properties: {
           file_path: {
