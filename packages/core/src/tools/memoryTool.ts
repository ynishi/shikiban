--- conflicted
+++ resolved
@@ -10,11 +10,7 @@
   Kind,
   ToolEditConfirmationDetails,
   ToolConfirmationOutcome,
-<<<<<<< HEAD
-  Kind,
-=======
   ToolResult,
->>>>>>> 3a8ec2d8
 } from './tools.js';
 import { FunctionDeclaration } from '@google/genai';
 import * as fs from 'fs/promises';
@@ -115,28 +111,6 @@
   return '\n\n';
 }
 
-<<<<<<< HEAD
-export class MemoryTool
-  extends BaseTool<SaveMemoryParams, ToolResult>
-  implements ModifiableDeclarativeTool<SaveMemoryParams>
-{
-  private static readonly allowlist: Set<string> = new Set();
-
-  static readonly Name: string = memoryToolSchemaData.name!;
-  constructor() {
-    super(
-      MemoryTool.Name,
-      'Save Memory',
-      memoryToolDescription,
-      Kind.Think,
-      memoryToolSchemaData.parameters as Record<string, unknown>,
-    );
-  }
-
-  getDescription(_params: SaveMemoryParams): string {
-    const memoryFilePath = getGlobalMemoryFilePath();
-    return `in ${tildeifyPath(memoryFilePath)}`;
-=======
 /**
  * Reads the current content of the memory file
  */
@@ -147,7 +121,6 @@
     const error = err as Error & { code?: string };
     if (!(error instanceof Error) || error.code !== 'ENOENT') throw err;
     return '';
->>>>>>> 3a8ec2d8
   }
 }
 
