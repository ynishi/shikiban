--- conflicted
+++ resolved
@@ -5,11 +5,7 @@
  */
 
 import path from 'path';
-<<<<<<< HEAD
 import { glob } from 'glob';
-import { SchemaValidator } from '../utils/schemaValidator.js';
-=======
->>>>>>> 3a8ec2d8
 import { makeRelative, shortenPath } from '../utils/paths.js';
 import {
   BaseDeclarativeTool,
@@ -75,10 +71,117 @@
   }
 
   async execute(): Promise<ToolResult> {
+    const { pathHint } = this.params;
+    const projectRoot = this.config.getTargetDir();
+    const currentWorkingDirectory = process.cwd();
+    const fileSystemService = this.config.getFileSystemService();
+    const workspaceContext = this.config.getWorkspaceContext();
+
+    let resolvedPath: string | null = null;
+
+    // Helper function to check if a file exists and is within workspace and not ignored
+    const tryResolveFile = async (absolutePath: string): Promise<boolean> => {
+      try {
+        if (!workspaceContext.isPathWithinWorkspace(absolutePath)) {
+          return false;
+        }
+        if (fileSystemService.shouldGeminiIgnoreFile(absolutePath)) {
+          return false;
+        }
+        // Try to read just to check if file exists
+        const result = await processSingleFileContent(
+          absolutePath,
+          projectRoot,
+          fileSystemService,
+          0,
+          1,
+        );
+        return !result.error;
+      } catch {
+        return false;
+      }
+    };
+
+    // 1. Check as @project-root relative path
+    if (pathHint.startsWith('@')) {
+      const projectRootRelativePath = path.join(
+        projectRoot,
+        pathHint.substring(1),
+      );
+      const exists = await tryResolveFile(projectRootRelativePath);
+      if (exists) {
+        resolvedPath = projectRootRelativePath;
+      }
+    }
+
+    // 2. Check as absolute path (if not resolved by @)
+    if (!resolvedPath && path.isAbsolute(pathHint)) {
+      const exists = await tryResolveFile(pathHint);
+      if (exists) {
+        resolvedPath = pathHint;
+      }
+    }
+
+    // 3. Check as relative to project root (if not resolved by @ or absolute)
+    if (!resolvedPath) {
+      const projectRootRelativePath = path.join(projectRoot, pathHint);
+      const exists = await tryResolveFile(projectRootRelativePath);
+      if (exists) {
+        resolvedPath = projectRootRelativePath;
+      }
+    }
+
+    // 4. Check as relative to current working directory (if not resolved by any above)
+    if (!resolvedPath) {
+      const cwdRelativePath = path.join(currentWorkingDirectory, pathHint);
+      const exists = await tryResolveFile(cwdRelativePath);
+      if (exists) {
+        resolvedPath = cwdRelativePath;
+      }
+    }
+
+    if (!resolvedPath) {
+      const errorMessage = `File not found: ${pathHint}. Could not resolve as @project-root relative, absolute, project-root relative, or current-directory relative path.`;
+      return {
+        llmContent: 'Could not read file because no file was found at the specified path.',
+        returnDisplay: errorMessage,
+        error: {
+          message: errorMessage,
+          type: ToolErrorType.FILE_NOT_FOUND,
+        },
+      };
+    }
+
+    // Final check after path resolution: ensure it's within workspace and not ignored
+    if (!workspaceContext.isPathWithinWorkspace(resolvedPath)) {
+      const directories = workspaceContext.getDirectories();
+      const errorMessage = `File path '${resolvedPath}' is not within one of the workspace directories: ${directories.join(', ')}`;
+      return {
+        llmContent: errorMessage,
+        returnDisplay: errorMessage,
+        error: {
+          message: errorMessage,
+          type: ToolErrorType.INVALID_TOOL_PARAMS,
+        },
+      };
+    }
+
+    if (fileSystemService.shouldGeminiIgnoreFile(resolvedPath)) {
+      const errorMessage = `File path '${resolvedPath}' is ignored by .geminiignore pattern(s).`;
+      return {
+        llmContent: errorMessage,
+        returnDisplay: errorMessage,
+        error: {
+          message: errorMessage,
+          type: ToolErrorType.INVALID_TOOL_PARAMS,
+        },
+      };
+    }
+
     const result = await processSingleFileContent(
-      this.params.pathHint,
-      this.config.getTargetDir(),
-      this.config.getFileSystemService(),
+      resolvedPath,
+      projectRoot,
+      fileSystemService,
       this.params.offset,
       this.params.limit,
     );
@@ -148,13 +251,13 @@
       typeof result.llmContent === 'string'
         ? result.llmContent.split('\n').length
         : undefined;
-    const mimetype = getSpecificMimeType(this.params.pathHint);
+    const mimetype = getSpecificMimeType(resolvedPath);
     recordFileOperationMetric(
       this.config,
       FileOperation.READ,
       lines,
       mimetype,
-      path.extname(this.params.pathHint),
+      path.extname(resolvedPath),
     );
 
     return {
@@ -178,22 +281,13 @@
       ReadFileTool.Name,
       'ReadFile',
       `Reads and returns the content of a specified file. If the file is large, the content will be truncated. The tool's response will clearly indicate if truncation has occurred and will provide details on how to read more of the file using the 'offset' and 'limit' parameters. Handles text, images (PNG, JPG, GIF, WEBP, SVG, BMP), and PDF files. For text files, it can read specific line ranges.`,
-<<<<<<< HEAD
-      Kind.Search,
-=======
       Kind.Read,
->>>>>>> 3a8ec2d8
       {
         properties: {
           pathHint: {
             description:
-<<<<<<< HEAD
               'A partial path, relative path, or absolute path to the file.',
-            type: Type.STRING,
-=======
-              "The absolute path to the file to read (e.g., '/home/user/project/file.txt'). Relative paths are not supported. You must provide an absolute path.",
             type: 'string',
->>>>>>> 3a8ec2d8
           },
           offset: {
             description:
@@ -206,9 +300,8 @@
             type: 'number',
           },
         },
-<<<<<<< HEAD
         required: ['pathHint'],
-        type: Type.OBJECT,
+        type: 'object',
       },
     );
   }
@@ -219,36 +312,12 @@
     return new ReadFileToolInvocation(this.config, params);
   }
 
-  protected validateToolParams(params: ReadFileToolParams): string | null {
-    const errors = SchemaValidator.validate(this.schema.parameters, params);
-    if (errors) {
-      return errors;
-    }
-
-    if (!params.pathHint || params.pathHint.trim() === '') {
-      return 'pathHint parameter cannot be empty';
-=======
-        required: ['absolute_path'],
-        type: 'object',
-      },
-    );
-  }
-
   protected override validateToolParamValues(
     params: ReadFileToolParams,
   ): string | null {
-    const filePath = params.absolute_path;
-    if (params.absolute_path.trim() === '') {
-      return "The 'absolute_path' parameter must be non-empty.";
-    }
-
-    if (!path.isAbsolute(filePath)) {
-      return `File path must be absolute, but was relative: ${filePath}. You must provide an absolute path.`;
->>>>>>> 3a8ec2d8
-    }
-
-    // Path resolution will happen in execute, so we remove the absolute path check here.
-    // The workspace check will also happen after resolution.
+    if (!params.pathHint || params.pathHint.trim() === '') {
+      return "The 'pathHint' parameter must be non-empty.";
+    }
 
     if (params.offset !== undefined && params.offset < 0) {
       return 'Offset must be a non-negative number';
@@ -257,169 +326,6 @@
       return 'Limit must be a positive number';
     }
 
-    // The .geminiignore check will be performed after path resolution in execute.
-
     return null;
   }
-
-  getDescription(params: ReadFileToolParams): string {
-    if (
-      !params ||
-      typeof params.pathHint !== 'string' ||
-      params.pathHint.trim() === ''
-    ) {
-      return `Path unavailable`;
-    }
-    // Description will now reflect the path hint, not a resolved absolute path
-    return `Searching for: ${params.pathHint}`;
-  }
-
-  toolLocations(params: ReadFileToolParams): ToolLocation[] {
-    // Since we don't know the exact path yet, return empty array or a hint
-    // For now, returning an empty array as the path is resolved in execute.
-    return [];
-  }
-
-  async execute(
-    params: ReadFileToolParams,
-    signal: AbortSignal,
-  ): Promise<ToolResult> {
-    const validationError = this.validateToolParams(params);
-    if (validationError) {
-      return {
-        llmContent: `Error: Invalid parameters provided. Reason: ${validationError}`,
-        returnDisplay: validationError,
-      };
-    }
-
-    const { pathHint } = params;
-    const projectRoot = this.config.getProjectRoot();
-    const currentWorkingDirectory = process.cwd();
-    const fileService = this.config.getFileService();
-    const workspaceContext = this.config.getWorkspaceContext();
-
-    let filePath: string | null = null;
-    let summary = '';
-
-    // Helper function to check if a file exists and is within workspace and not ignored
-    const tryResolveFile = async (absolutePath: string): Promise<boolean> => {
-      try {
-        if (!workspaceContext.isPathWithinWorkspace(absolutePath)) {
-          return false;
-        }
-        if (fileService.shouldGeminiIgnoreFile(absolutePath)) {
-          return false;
-        }
-        // Try to read just to check if file exists
-        const result = await processSingleFileContent(
-          absolutePath,
-          this.config.getTargetDir(),
-          0,
-          1,
-        );
-        return !result.error;
-      } catch {
-        return false;
-      }
-    };
-
-    // 1. Check as @project-root relative path
-    if (pathHint.startsWith('@')) {
-      const projectRootRelativePath = path.join(
-        projectRoot,
-        pathHint.substring(1),
-      );
-      const exists = await tryResolveFile(projectRootRelativePath);
-      if (exists) {
-        filePath = projectRootRelativePath;
-      }
-    }
-
-    // 2. Check as absolute path (if not resolved by @)
-    if (!filePath && path.isAbsolute(pathHint)) {
-      const exists = await tryResolveFile(pathHint);
-      if (exists) {
-        filePath = pathHint;
-      }
-    }
-
-    // 3. Check as relative to project root (if not resolved by @ or absolute)
-    if (!filePath) {
-      const projectRootRelativePath = path.join(projectRoot, pathHint);
-      const exists = await tryResolveFile(projectRootRelativePath);
-      if (exists) {
-        filePath = projectRootRelativePath;
-      }
-    }
-
-    // 4. Check as relative to current working directory (if not resolved by any above)
-    if (!filePath) {
-      const cwdRelativePath = path.join(currentWorkingDirectory, pathHint);
-      const exists = await tryResolveFile(cwdRelativePath);
-      if (exists) {
-        filePath = cwdRelativePath;
-      }
-    }
-
-    if (!filePath) {
-      summary = `File not found: ${pathHint}. Could not resolve as @project-root relative, absolute, project-root relative, or current-directory relative path.`;
-      return {
-        llmContent: summary,
-        returnDisplay: summary,
-        summary,
-      };
-    }
-
-    // Final check after path resolution: ensure it's within workspace and not ignored
-    if (!workspaceContext.isPathWithinWorkspace(filePath)) {
-      const directories = workspaceContext.getDirectories();
-      summary = `File path '${filePath}' is not within one of the workspace directories: ${directories.join(', ')}`;
-      return {
-        llmContent: summary,
-        returnDisplay: summary,
-        summary,
-      };
-    }
-    if (fileService.shouldGeminiIgnoreFile(filePath)) {
-      summary = `File path '${filePath}' is ignored by .geminiignore pattern(s).`;
-      return {
-        llmContent: summary,
-        returnDisplay: summary,
-        summary,
-      };
-    }
-
-    const result = await processSingleFileContent(
-      filePath, // Use the resolved filePath
-      this.config.getTargetDir(),
-      params.offset,
-      params.limit,
-    );
-
-    if (result.error) {
-      return {
-        llmContent: result.error, // The detailed error for LLM
-        returnDisplay: `Error reading file '${filePath}': ${result.returnDisplay || 'Unknown error'}`, // User-friendly error with full path
-      };
-    }
-
-    const lines =
-      typeof result.llmContent === 'string'
-        ? result.llmContent.split('\n').length
-        : undefined;
-    const mimetype = getSpecificMimeType(filePath);
-    recordFileOperationMetric(
-      this.config,
-      FileOperation.READ,
-      lines,
-      mimetype,
-      path.extname(filePath),
-    );
-
-    // Always return the full path in returnDisplay
-    return {
-      llmContent: result.llmContent || '',
-      returnDisplay: `--- ${filePath} ---\n${result.returnDisplay || ''}`,
-    };
-  }
 }