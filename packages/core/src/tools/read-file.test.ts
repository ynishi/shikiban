/**
 * @license
 * Copyright 2025 Google LLC
 * SPDX-License-Identifier: Apache-2.0
 */

import { describe, it, expect, beforeEach, afterEach } from 'vitest';
import { ReadFileTool, ReadFileToolParams } from './read-file.js';
import path from 'path';
import os from 'os';
import fs from 'fs';
import fsp from 'fs/promises';
import { Config } from '../config/config.js';
import { FileDiscoveryService } from '../services/fileDiscoveryService.js';
import { createMockWorkspaceContext } from '../test-utils/mockWorkspaceContext.js';
import { ToolInvocation, ToolResult } from './tools.js';

describe('ReadFileTool', () => {
  let tempRootDir: string;
  let tool: ReadFileTool;
  const abortSignal = new AbortController().signal;

  beforeEach(async () => {
    // Create a unique temporary root directory for each test run
    tempRootDir = await fsp.mkdtemp(
      path.join(os.tmpdir(), 'read-file-tool-root-'),
    );

    const mockConfigInstance = {
      getFileService: () => new FileDiscoveryService(tempRootDir),
      getTargetDir: () => tempRootDir,
      getWorkspaceContext: () => createMockWorkspaceContext(tempRootDir),
      getProjectRoot: () => tempRootDir,
    } as unknown as Config;
    tool = new ReadFileTool(mockConfigInstance);
  });

  afterEach(async () => {
    // Clean up the temporary root directory
    if (fs.existsSync(tempRootDir)) {
      await fsp.rm(tempRootDir, { recursive: true, force: true });
    }
  });

  describe('build', () => {
    it('should return an invocation for valid params (absolute path within root)', () => {
      const params: ReadFileToolParams = {
        pathHint: path.join(tempRootDir, 'test.txt'),
      };
      const result = tool.build(params);
      expect(result).not.toBeTypeOf('string');
      expect(typeof result).toBe('object');
      expect(
        (result as ToolInvocation<ReadFileToolParams, ToolResult>).params,
      ).toEqual(params);
    });

    it('should return an invocation for valid params with offset and limit', () => {
      const params: ReadFileToolParams = {
        pathHint: path.join(tempRootDir, 'test.txt'),
        offset: 0,
        limit: 10,
      };
      const result = tool.build(params);
      expect(result).not.toBeTypeOf('string');
    });

<<<<<<< HEAD
    it('should return error for relative path', () => {
      const params: ReadFileToolParams = { pathHint: 'test.txt' };
      expect(tool.validateToolParams(params)).toBe(
=======
    it('should throw error for relative path', () => {
      const params: ReadFileToolParams = { absolute_path: 'test.txt' };
      expect(() => tool.build(params)).toThrow(
>>>>>>> 5cd63a6a
        `File path must be absolute, but was relative: test.txt. You must provide an absolute path.`,
      );
    });

    it('should throw error for path outside root', () => {
      const outsidePath = path.resolve(os.tmpdir(), 'outside-root.txt');
<<<<<<< HEAD
      const params: ReadFileToolParams = { pathHint: outsidePath };
      const error = tool.validateToolParams(params);
      expect(error).toContain(
=======
      const params: ReadFileToolParams = { absolute_path: outsidePath };
      expect(() => tool.build(params)).toThrow(
>>>>>>> 5cd63a6a
        'File path must be within one of the workspace directories',
      );
    });

    it('should throw error for negative offset', () => {
      const params: ReadFileToolParams = {
        pathHint: path.join(tempRootDir, 'test.txt'),
        offset: -1,
        limit: 10,
      };
      expect(() => tool.build(params)).toThrow(
        'Offset must be a non-negative number',
      );
    });

    it('should throw error for non-positive limit', () => {
      const paramsZero: ReadFileToolParams = {
        pathHint: path.join(tempRootDir, 'test.txt'),
        offset: 0,
        limit: 0,
      };
      expect(() => tool.build(paramsZero)).toThrow(
        'Limit must be a positive number',
      );
      const paramsNegative: ReadFileToolParams = {
        pathHint: path.join(tempRootDir, 'test.txt'),
        offset: 0,
        limit: -5,
      };
      expect(() => tool.build(paramsNegative)).toThrow(
        'Limit must be a positive number',
      );
    });

    it('should throw error for schema validation failure (e.g. missing path)', () => {
      const params = { offset: 0 } as unknown as ReadFileToolParams;
<<<<<<< HEAD
      expect(tool.validateToolParams(params)).toBe(
        `params must have required property 'pathHint'`,
      );
    });
  });

  describe('getDescription', () => {
    it('should return a shortened, relative path', () => {
      const filePath = path.join(tempRootDir, 'sub', 'dir', 'file.txt');
      const params: ReadFileToolParams = { pathHint: filePath };
      expect(tool.getDescription(params)).toBe(
        path.join('sub', 'dir', 'file.txt'),
      );
    });

    it('should return . if path is the root directory', () => {
      const params: ReadFileToolParams = { pathHint: tempRootDir };
      expect(tool.getDescription(params)).toBe('.');
    });
  });

  describe('execute', () => {
    it('should return validation error if params are invalid', async () => {
      const params: ReadFileToolParams = {
        pathHint: 'relative/path.txt',
      };
      expect(await tool.execute(params, abortSignal)).toEqual({
        llmContent:
          'Error: Invalid parameters provided. Reason: File path must be absolute, but was relative: relative/path.txt. You must provide an absolute path.',
        returnDisplay:
          'File path must be absolute, but was relative: relative/path.txt. You must provide an absolute path.',
=======
      expect(() => tool.build(params)).toThrow(
        `params must have required property 'absolute_path'`,
      );
    });
  });

  describe('ToolInvocation', () => {
    describe('getDescription', () => {
      it('should return a shortened, relative path', () => {
        const filePath = path.join(tempRootDir, 'sub', 'dir', 'file.txt');
        const params: ReadFileToolParams = { absolute_path: filePath };
        const invocation = tool.build(params);
        expect(typeof invocation).not.toBe('string');
        expect(
          (
            invocation as ToolInvocation<ReadFileToolParams, ToolResult>
          ).getDescription(),
        ).toBe(path.join('sub', 'dir', 'file.txt'));
>>>>>>> 5cd63a6a
      });

<<<<<<< HEAD
    it('should return error if file does not exist', async () => {
      const filePath = path.join(tempRootDir, 'nonexistent.txt');
      const params: ReadFileToolParams = { pathHint: filePath };

      expect(await tool.execute(params, abortSignal)).toEqual({
        llmContent: `File not found: ${filePath}`,
        returnDisplay: 'File not found.',
      });
    });

    it('should return success result for a text file', async () => {
      const filePath = path.join(tempRootDir, 'textfile.txt');
      const fileContent = 'This is a test file.';
      await fsp.writeFile(filePath, fileContent, 'utf-8');
      const params: ReadFileToolParams = { pathHint: filePath };
=======
      it('should return . if path is the root directory', () => {
        const params: ReadFileToolParams = { absolute_path: tempRootDir };
        const invocation = tool.build(params);
        expect(typeof invocation).not.toBe('string');
        expect(
          (
            invocation as ToolInvocation<ReadFileToolParams, ToolResult>
          ).getDescription(),
        ).toBe('.');
      });
    });

    describe('execute', () => {
      it('should return error if file does not exist', async () => {
        const filePath = path.join(tempRootDir, 'nonexistent.txt');
        const params: ReadFileToolParams = { absolute_path: filePath };
        const invocation = tool.build(params) as ToolInvocation<
          ReadFileToolParams,
          ToolResult
        >;

        expect(await invocation.execute(abortSignal)).toEqual({
          llmContent: `File not found: ${filePath}`,
          returnDisplay: 'File not found.',
        });
      });
>>>>>>> 5cd63a6a

      it('should return success result for a text file', async () => {
        const filePath = path.join(tempRootDir, 'textfile.txt');
        const fileContent = 'This is a test file.';
        await fsp.writeFile(filePath, fileContent, 'utf-8');
        const params: ReadFileToolParams = { absolute_path: filePath };
        const invocation = tool.build(params) as ToolInvocation<
          ReadFileToolParams,
          ToolResult
        >;

        expect(await invocation.execute(abortSignal)).toEqual({
          llmContent: fileContent,
          returnDisplay: '',
        });
      });

<<<<<<< HEAD
    it('should return success result for an image file', async () => {
      // A minimal 1x1 transparent PNG file.
      const pngContent = Buffer.from([
        137, 80, 78, 71, 13, 10, 26, 10, 0, 0, 0, 13, 73, 72, 68, 82, 0, 0, 0,
        1, 0, 0, 0, 1, 8, 6, 0, 0, 0, 31, 21, 196, 137, 0, 0, 0, 10, 73, 68, 65,
        84, 120, 156, 99, 0, 1, 0, 0, 5, 0, 1, 13, 10, 45, 180, 0, 0, 0, 0, 73,
        69, 78, 68, 174, 66, 96, 130,
      ]);
      const filePath = path.join(tempRootDir, 'image.png');
      await fsp.writeFile(filePath, pngContent);
      const params: ReadFileToolParams = { pathHint: filePath };

      expect(await tool.execute(params, abortSignal)).toEqual({
        llmContent: {
          inlineData: {
            mimeType: 'image/png',
            data: pngContent.toString('base64'),
=======
      it('should return success result for an image file', async () => {
        // A minimal 1x1 transparent PNG file.
        const pngContent = Buffer.from([
          137, 80, 78, 71, 13, 10, 26, 10, 0, 0, 0, 13, 73, 72, 68, 82, 0, 0, 0,
          1, 0, 0, 0, 1, 8, 6, 0, 0, 0, 31, 21, 196, 137, 0, 0, 0, 10, 73, 68,
          65, 84, 120, 156, 99, 0, 1, 0, 0, 5, 0, 1, 13, 10, 45, 180, 0, 0, 0,
          0, 73, 69, 78, 68, 174, 66, 96, 130,
        ]);
        const filePath = path.join(tempRootDir, 'image.png');
        await fsp.writeFile(filePath, pngContent);
        const params: ReadFileToolParams = { absolute_path: filePath };
        const invocation = tool.build(params) as ToolInvocation<
          ReadFileToolParams,
          ToolResult
        >;

        expect(await invocation.execute(abortSignal)).toEqual({
          llmContent: {
            inlineData: {
              mimeType: 'image/png',
              data: pngContent.toString('base64'),
            },
>>>>>>> 5cd63a6a
          },
          returnDisplay: `Read image file: image.png`,
        });
      });

<<<<<<< HEAD
    it('should treat a non-image file with image extension as an image', async () => {
      const filePath = path.join(tempRootDir, 'fake-image.png');
      const fileContent = 'This is not a real png.';
      await fsp.writeFile(filePath, fileContent, 'utf-8');
      const params: ReadFileToolParams = { pathHint: filePath };

      expect(await tool.execute(params, abortSignal)).toEqual({
        llmContent: {
          inlineData: {
            mimeType: 'image/png',
            data: Buffer.from(fileContent).toString('base64'),
=======
      it('should treat a non-image file with image extension as an image', async () => {
        const filePath = path.join(tempRootDir, 'fake-image.png');
        const fileContent = 'This is not a real png.';
        await fsp.writeFile(filePath, fileContent, 'utf-8');
        const params: ReadFileToolParams = { absolute_path: filePath };
        const invocation = tool.build(params) as ToolInvocation<
          ReadFileToolParams,
          ToolResult
        >;

        expect(await invocation.execute(abortSignal)).toEqual({
          llmContent: {
            inlineData: {
              mimeType: 'image/png',
              data: Buffer.from(fileContent).toString('base64'),
            },
>>>>>>> 5cd63a6a
          },
          returnDisplay: `Read image file: fake-image.png`,
        });
      });

      it('should return a structured message when a slice of a text file is read', async () => {
        const filePath = path.join(tempRootDir, 'paginated.txt');
        const fileContent = Array.from(
          { length: 20 },
          (_, i) => `Line ${i + 1}`,
        ).join('\n');
        await fsp.writeFile(filePath, fileContent, 'utf-8');

<<<<<<< HEAD
      const params: ReadFileToolParams = {
        pathHint: filePath,
        offset: 5, // Start from line 6
        limit: 3,
      };

      expect(await tool.execute(params, abortSignal)).toEqual({
        llmContent: [
          '[File content truncated: showing lines 6-8 of 20 total lines. Use offset/limit parameters to view more.]',
          'Line 6',
          'Line 7',
          'Line 8',
        ].join('\n'),
        returnDisplay: 'Read lines 6-8 of 20 from paginated.txt',
      });
    });

    describe('with .geminiignore', () => {
      beforeEach(async () => {
        await fsp.writeFile(
          path.join(tempRootDir, '.geminiignore'),
          ['foo.*', 'ignored/'].join('\n'),
        );
      });

      it('should return error if path is ignored by a .geminiignore pattern', async () => {
        const ignoredFilePath = path.join(tempRootDir, 'foo.bar');
        await fsp.writeFile(ignoredFilePath, 'content', 'utf-8');
        const params: ReadFileToolParams = {
          pathHint: ignoredFilePath,
        };
        const expectedError = `File path '${ignoredFilePath}' is ignored by .geminiignore pattern(s).`;
        expect(await tool.execute(params, abortSignal)).toEqual({
          llmContent: `Error: Invalid parameters provided. Reason: ${expectedError}`,
          returnDisplay: expectedError,
=======
        const params: ReadFileToolParams = {
          absolute_path: filePath,
          offset: 5, // Start from line 6
          limit: 3,
        };
        const invocation = tool.build(params) as ToolInvocation<
          ReadFileToolParams,
          ToolResult
        >;

        const result = await invocation.execute(abortSignal);

        const expectedLlmContent = `
IMPORTANT: The file content has been truncated.
Status: Showing lines 6-8 of 20 total lines.
Action: To read more of the file, you can use the 'offset' and 'limit' parameters in a subsequent 'read_file' call. For example, to read the next section of the file, use offset: 8.

--- FILE CONTENT (truncated) ---
Line 6
Line 7
Line 8`;

        expect(result.llmContent).toEqual(expectedLlmContent);
        expect(result.returnDisplay).toBe(
          'Read lines 6-8 of 20 from paginated.txt',
        );
      });

      describe('with .geminiignore', () => {
        beforeEach(async () => {
          await fsp.writeFile(
            path.join(tempRootDir, '.geminiignore'),
            ['foo.*', 'ignored/'].join('\n'),
          );
>>>>>>> 5cd63a6a
        });

        it('should throw error if path is ignored by a .geminiignore pattern', async () => {
          const ignoredFilePath = path.join(tempRootDir, 'foo.bar');
          await fsp.writeFile(ignoredFilePath, 'content', 'utf-8');
          const params: ReadFileToolParams = {
            absolute_path: ignoredFilePath,
          };
          const expectedError = `File path '${ignoredFilePath}' is ignored by .geminiignore pattern(s).`;
          expect(() => tool.build(params)).toThrow(expectedError);
        });

<<<<<<< HEAD
        const params: ReadFileToolParams = {
          pathHint: filePath,
        };
        const expectedError = `File path '${filePath}' is ignored by .geminiignore pattern(s).`;
        expect(await tool.execute(params, abortSignal)).toEqual({
          llmContent: `Error: Invalid parameters provided. Reason: ${expectedError}`,
          returnDisplay: expectedError,
=======
        it('should throw error if path is in an ignored directory', async () => {
          const ignoredDirPath = path.join(tempRootDir, 'ignored');
          await fsp.mkdir(ignoredDirPath);
          const filePath = path.join(ignoredDirPath, 'somefile.txt');
          await fsp.writeFile(filePath, 'content', 'utf-8');

          const params: ReadFileToolParams = {
            absolute_path: filePath,
          };
          const expectedError = `File path '${filePath}' is ignored by .geminiignore pattern(s).`;
          expect(() => tool.build(params)).toThrow(expectedError);
>>>>>>> 5cd63a6a
        });
      });
    });
  });

  describe('workspace boundary validation', () => {
    it('should validate paths are within workspace root', () => {
      const params: ReadFileToolParams = {
        pathHint: path.join(tempRootDir, 'file.txt'),
      };
      expect(() => tool.build(params)).not.toThrow();
    });

    it('should reject paths outside workspace root', () => {
      const params: ReadFileToolParams = {
        pathHint: '/etc/passwd',
      };
      expect(() => tool.build(params)).toThrow(
        'File path must be within one of the workspace directories',
      );
    });

    it('should provide clear error message with workspace directories', () => {
      const outsidePath = path.join(os.tmpdir(), 'outside-workspace.txt');
      const params: ReadFileToolParams = {
        pathHint: outsidePath,
      };
      expect(() => tool.build(params)).toThrow(
        'File path must be within one of the workspace directories',
      );
    });
  });
});<|MERGE_RESOLUTION|>--- conflicted
+++ resolved
@@ -65,29 +65,17 @@
       expect(result).not.toBeTypeOf('string');
     });
 
-<<<<<<< HEAD
-    it('should return error for relative path', () => {
+    it('should throw error for relative path', () => {
       const params: ReadFileToolParams = { pathHint: 'test.txt' };
-      expect(tool.validateToolParams(params)).toBe(
-=======
-    it('should throw error for relative path', () => {
-      const params: ReadFileToolParams = { absolute_path: 'test.txt' };
-      expect(() => tool.build(params)).toThrow(
->>>>>>> 5cd63a6a
+      expect(() => tool.build(params)).toThrow(
         `File path must be absolute, but was relative: test.txt. You must provide an absolute path.`,
       );
     });
 
     it('should throw error for path outside root', () => {
       const outsidePath = path.resolve(os.tmpdir(), 'outside-root.txt');
-<<<<<<< HEAD
       const params: ReadFileToolParams = { pathHint: outsidePath };
-      const error = tool.validateToolParams(params);
-      expect(error).toContain(
-=======
-      const params: ReadFileToolParams = { absolute_path: outsidePath };
-      expect(() => tool.build(params)).toThrow(
->>>>>>> 5cd63a6a
+      expect(() => tool.build(params)).toThrow(
         'File path must be within one of the workspace directories',
       );
     });
@@ -124,41 +112,8 @@
 
     it('should throw error for schema validation failure (e.g. missing path)', () => {
       const params = { offset: 0 } as unknown as ReadFileToolParams;
-<<<<<<< HEAD
-      expect(tool.validateToolParams(params)).toBe(
+      expect(() => tool.build(params)).toThrow(
         `params must have required property 'pathHint'`,
-      );
-    });
-  });
-
-  describe('getDescription', () => {
-    it('should return a shortened, relative path', () => {
-      const filePath = path.join(tempRootDir, 'sub', 'dir', 'file.txt');
-      const params: ReadFileToolParams = { pathHint: filePath };
-      expect(tool.getDescription(params)).toBe(
-        path.join('sub', 'dir', 'file.txt'),
-      );
-    });
-
-    it('should return . if path is the root directory', () => {
-      const params: ReadFileToolParams = { pathHint: tempRootDir };
-      expect(tool.getDescription(params)).toBe('.');
-    });
-  });
-
-  describe('execute', () => {
-    it('should return validation error if params are invalid', async () => {
-      const params: ReadFileToolParams = {
-        pathHint: 'relative/path.txt',
-      };
-      expect(await tool.execute(params, abortSignal)).toEqual({
-        llmContent:
-          'Error: Invalid parameters provided. Reason: File path must be absolute, but was relative: relative/path.txt. You must provide an absolute path.',
-        returnDisplay:
-          'File path must be absolute, but was relative: relative/path.txt. You must provide an absolute path.',
-=======
-      expect(() => tool.build(params)).toThrow(
-        `params must have required property 'absolute_path'`,
       );
     });
   });
@@ -167,7 +122,7 @@
     describe('getDescription', () => {
       it('should return a shortened, relative path', () => {
         const filePath = path.join(tempRootDir, 'sub', 'dir', 'file.txt');
-        const params: ReadFileToolParams = { absolute_path: filePath };
+        const params: ReadFileToolParams = { pathHint: filePath };
         const invocation = tool.build(params);
         expect(typeof invocation).not.toBe('string');
         expect(
@@ -175,28 +130,10 @@
             invocation as ToolInvocation<ReadFileToolParams, ToolResult>
           ).getDescription(),
         ).toBe(path.join('sub', 'dir', 'file.txt'));
->>>>>>> 5cd63a6a
-      });
-
-<<<<<<< HEAD
-    it('should return error if file does not exist', async () => {
-      const filePath = path.join(tempRootDir, 'nonexistent.txt');
-      const params: ReadFileToolParams = { pathHint: filePath };
-
-      expect(await tool.execute(params, abortSignal)).toEqual({
-        llmContent: `File not found: ${filePath}`,
-        returnDisplay: 'File not found.',
-      });
-    });
-
-    it('should return success result for a text file', async () => {
-      const filePath = path.join(tempRootDir, 'textfile.txt');
-      const fileContent = 'This is a test file.';
-      await fsp.writeFile(filePath, fileContent, 'utf-8');
-      const params: ReadFileToolParams = { pathHint: filePath };
-=======
+      });
+
       it('should return . if path is the root directory', () => {
-        const params: ReadFileToolParams = { absolute_path: tempRootDir };
+        const params: ReadFileToolParams = { pathHint: tempRootDir };
         const invocation = tool.build(params);
         expect(typeof invocation).not.toBe('string');
         expect(
@@ -210,7 +147,7 @@
     describe('execute', () => {
       it('should return error if file does not exist', async () => {
         const filePath = path.join(tempRootDir, 'nonexistent.txt');
-        const params: ReadFileToolParams = { absolute_path: filePath };
+        const params: ReadFileToolParams = { pathHint: filePath };
         const invocation = tool.build(params) as ToolInvocation<
           ReadFileToolParams,
           ToolResult
@@ -221,13 +158,12 @@
           returnDisplay: 'File not found.',
         });
       });
->>>>>>> 5cd63a6a
 
       it('should return success result for a text file', async () => {
         const filePath = path.join(tempRootDir, 'textfile.txt');
         const fileContent = 'This is a test file.';
         await fsp.writeFile(filePath, fileContent, 'utf-8');
-        const params: ReadFileToolParams = { absolute_path: filePath };
+        const params: ReadFileToolParams = { pathHint: filePath };
         const invocation = tool.build(params) as ToolInvocation<
           ReadFileToolParams,
           ToolResult
@@ -239,25 +175,6 @@
         });
       });
 
-<<<<<<< HEAD
-    it('should return success result for an image file', async () => {
-      // A minimal 1x1 transparent PNG file.
-      const pngContent = Buffer.from([
-        137, 80, 78, 71, 13, 10, 26, 10, 0, 0, 0, 13, 73, 72, 68, 82, 0, 0, 0,
-        1, 0, 0, 0, 1, 8, 6, 0, 0, 0, 31, 21, 196, 137, 0, 0, 0, 10, 73, 68, 65,
-        84, 120, 156, 99, 0, 1, 0, 0, 5, 0, 1, 13, 10, 45, 180, 0, 0, 0, 0, 73,
-        69, 78, 68, 174, 66, 96, 130,
-      ]);
-      const filePath = path.join(tempRootDir, 'image.png');
-      await fsp.writeFile(filePath, pngContent);
-      const params: ReadFileToolParams = { pathHint: filePath };
-
-      expect(await tool.execute(params, abortSignal)).toEqual({
-        llmContent: {
-          inlineData: {
-            mimeType: 'image/png',
-            data: pngContent.toString('base64'),
-=======
       it('should return success result for an image file', async () => {
         // A minimal 1x1 transparent PNG file.
         const pngContent = Buffer.from([
@@ -268,7 +185,7 @@
         ]);
         const filePath = path.join(tempRootDir, 'image.png');
         await fsp.writeFile(filePath, pngContent);
-        const params: ReadFileToolParams = { absolute_path: filePath };
+        const params: ReadFileToolParams = { pathHint: filePath };
         const invocation = tool.build(params) as ToolInvocation<
           ReadFileToolParams,
           ToolResult
@@ -280,30 +197,16 @@
               mimeType: 'image/png',
               data: pngContent.toString('base64'),
             },
->>>>>>> 5cd63a6a
           },
           returnDisplay: `Read image file: image.png`,
         });
       });
 
-<<<<<<< HEAD
-    it('should treat a non-image file with image extension as an image', async () => {
-      const filePath = path.join(tempRootDir, 'fake-image.png');
-      const fileContent = 'This is not a real png.';
-      await fsp.writeFile(filePath, fileContent, 'utf-8');
-      const params: ReadFileToolParams = { pathHint: filePath };
-
-      expect(await tool.execute(params, abortSignal)).toEqual({
-        llmContent: {
-          inlineData: {
-            mimeType: 'image/png',
-            data: Buffer.from(fileContent).toString('base64'),
-=======
       it('should treat a non-image file with image extension as an image', async () => {
         const filePath = path.join(tempRootDir, 'fake-image.png');
         const fileContent = 'This is not a real png.';
         await fsp.writeFile(filePath, fileContent, 'utf-8');
-        const params: ReadFileToolParams = { absolute_path: filePath };
+        const params: ReadFileToolParams = { pathHint: filePath };
         const invocation = tool.build(params) as ToolInvocation<
           ReadFileToolParams,
           ToolResult
@@ -315,7 +218,6 @@
               mimeType: 'image/png',
               data: Buffer.from(fileContent).toString('base64'),
             },
->>>>>>> 5cd63a6a
           },
           returnDisplay: `Read image file: fake-image.png`,
         });
@@ -329,45 +231,8 @@
         ).join('\n');
         await fsp.writeFile(filePath, fileContent, 'utf-8');
 
-<<<<<<< HEAD
-      const params: ReadFileToolParams = {
-        pathHint: filePath,
-        offset: 5, // Start from line 6
-        limit: 3,
-      };
-
-      expect(await tool.execute(params, abortSignal)).toEqual({
-        llmContent: [
-          '[File content truncated: showing lines 6-8 of 20 total lines. Use offset/limit parameters to view more.]',
-          'Line 6',
-          'Line 7',
-          'Line 8',
-        ].join('\n'),
-        returnDisplay: 'Read lines 6-8 of 20 from paginated.txt',
-      });
-    });
-
-    describe('with .geminiignore', () => {
-      beforeEach(async () => {
-        await fsp.writeFile(
-          path.join(tempRootDir, '.geminiignore'),
-          ['foo.*', 'ignored/'].join('\n'),
-        );
-      });
-
-      it('should return error if path is ignored by a .geminiignore pattern', async () => {
-        const ignoredFilePath = path.join(tempRootDir, 'foo.bar');
-        await fsp.writeFile(ignoredFilePath, 'content', 'utf-8');
         const params: ReadFileToolParams = {
-          pathHint: ignoredFilePath,
-        };
-        const expectedError = `File path '${ignoredFilePath}' is ignored by .geminiignore pattern(s).`;
-        expect(await tool.execute(params, abortSignal)).toEqual({
-          llmContent: `Error: Invalid parameters provided. Reason: ${expectedError}`,
-          returnDisplay: expectedError,
-=======
-        const params: ReadFileToolParams = {
-          absolute_path: filePath,
+          pathHint: filePath,
           offset: 5, // Start from line 6
           limit: 3,
         };
@@ -400,28 +265,18 @@
             path.join(tempRootDir, '.geminiignore'),
             ['foo.*', 'ignored/'].join('\n'),
           );
->>>>>>> 5cd63a6a
         });
 
         it('should throw error if path is ignored by a .geminiignore pattern', async () => {
           const ignoredFilePath = path.join(tempRootDir, 'foo.bar');
           await fsp.writeFile(ignoredFilePath, 'content', 'utf-8');
           const params: ReadFileToolParams = {
-            absolute_path: ignoredFilePath,
+            pathHint: ignoredFilePath,
           };
           const expectedError = `File path '${ignoredFilePath}' is ignored by .geminiignore pattern(s).`;
           expect(() => tool.build(params)).toThrow(expectedError);
         });
 
-<<<<<<< HEAD
-        const params: ReadFileToolParams = {
-          pathHint: filePath,
-        };
-        const expectedError = `File path '${filePath}' is ignored by .geminiignore pattern(s).`;
-        expect(await tool.execute(params, abortSignal)).toEqual({
-          llmContent: `Error: Invalid parameters provided. Reason: ${expectedError}`,
-          returnDisplay: expectedError,
-=======
         it('should throw error if path is in an ignored directory', async () => {
           const ignoredDirPath = path.join(tempRootDir, 'ignored');
           await fsp.mkdir(ignoredDirPath);
@@ -429,11 +284,10 @@
           await fsp.writeFile(filePath, 'content', 'utf-8');
 
           const params: ReadFileToolParams = {
-            absolute_path: filePath,
+            pathHint: filePath,
           };
           const expectedError = `File path '${filePath}' is ignored by .geminiignore pattern(s).`;
           expect(() => tool.build(params)).toThrow(expectedError);
->>>>>>> 5cd63a6a
         });
       });
     });
