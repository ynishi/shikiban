--- conflicted
+++ resolved
@@ -54,36 +54,17 @@
 
     it('should throw error if file path is relative', () => {
       const params: ReadFileToolParams = {
-<<<<<<< HEAD
-        pathHint: path.join(tempRootDir, 'test.txt'),
-        offset: 0,
-        limit: 10,
-      };
-      const result = tool.build(params);
-      expect(result).not.toBeTypeOf('string');
-    });
-
-    it('should throw error for relative path', () => {
-      const params: ReadFileToolParams = { pathHint: 'test.txt' };
-=======
-        absolute_path: 'relative/path.txt',
-      };
->>>>>>> f5e0f161
+        pathHint: 'relative/path.txt',
+      };
       expect(() => tool.build(params)).toThrow(
         'File path must be absolute, but was relative: relative/path.txt. You must provide an absolute path.',
       );
     });
 
-<<<<<<< HEAD
-    it('should throw error for path outside root', () => {
-      const outsidePath = path.resolve(os.tmpdir(), 'outside-root.txt');
-      const params: ReadFileToolParams = { pathHint: outsidePath };
-=======
     it('should throw error if path is outside root', () => {
       const params: ReadFileToolParams = {
-        absolute_path: '/outside/root.txt',
-      };
->>>>>>> f5e0f161
+        pathHint: '/outside/root.txt',
+      };
       expect(() => tool.build(params)).toThrow(
         /File path must be within one of the workspace directories/,
       );
@@ -99,27 +80,22 @@
       );
     });
 
-<<<<<<< HEAD
-    it('should throw error for non-positive limit', () => {
-      const paramsZero: ReadFileToolParams = {
+    it('should throw error if limit is zero or negative', () => {
+      const params: ReadFileToolParams = {
         pathHint: path.join(tempRootDir, 'test.txt'),
-        offset: 0,
-=======
-    it('should throw error if limit is zero or negative', () => {
-      const params: ReadFileToolParams = {
-        absolute_path: path.join(tempRootDir, 'test.txt'),
->>>>>>> f5e0f161
         limit: 0,
       };
       expect(() => tool.build(params)).toThrow(
         'Limit must be a positive number',
       );
-<<<<<<< HEAD
-      const paramsNegative: ReadFileToolParams = {
-        pathHint: path.join(tempRootDir, 'test.txt'),
-        offset: 0,
-        limit: -5,
-=======
+    });
+
+    // This test is from HEAD
+    it('should throw error for schema validation failure (e.g. missing path)', () => {
+      const params = { offset: 0 } as unknown as ReadFileToolParams;
+      expect(() => tool.build(params)).toThrow(
+        "params must have required property 'pathHint'",
+      );
     });
   });
 
@@ -127,8 +103,7 @@
     it('should return relative path without limit/offset', () => {
       const subDir = path.join(tempRootDir, 'sub', 'dir');
       const params: ReadFileToolParams = {
-        absolute_path: path.join(subDir, 'file.txt'),
->>>>>>> f5e0f161
+        pathHint: path.join(subDir, 'file.txt'),
       };
       const invocation = tool.build(params);
       expect(typeof invocation).not.toBe('string');
@@ -139,12 +114,6 @@
       ).toBe(path.join('sub', 'dir', 'file.txt'));
     });
 
-<<<<<<< HEAD
-    it('should throw error for schema validation failure (e.g. missing path)', () => {
-      const params = { offset: 0 } as unknown as ReadFileToolParams;
-      expect(() => tool.build(params)).toThrow(
-        `params must have required property 'pathHint'`,
-=======
     it('should return shortened path when file path is deep', () => {
       const deepPath = path.join(
         tempRootDir,
@@ -158,9 +127,8 @@
         'normal',
         'limit',
         'file.txt',
->>>>>>> f5e0f161
-      );
-      const params: ReadFileToolParams = { absolute_path: deepPath };
+      );
+      const params: ReadFileToolParams = { pathHint: deepPath };
       const invocation = tool.build(params);
       expect(typeof invocation).not.toBe('string');
       const desc = (
@@ -170,36 +138,10 @@
       expect(desc).toContain('file.txt');
     });
 
-<<<<<<< HEAD
-  describe('ToolInvocation', () => {
-    describe('getDescription', () => {
-      it('should return a shortened, relative path', () => {
-        const filePath = path.join(tempRootDir, 'sub', 'dir', 'file.txt');
-        const params: ReadFileToolParams = { pathHint: filePath };
-        const invocation = tool.build(params);
-        expect(typeof invocation).not.toBe('string');
-        expect(
-          (
-            invocation as ToolInvocation<ReadFileToolParams, ToolResult>
-          ).getDescription(),
-        ).toBe(path.join('sub', 'dir', 'file.txt'));
-      });
-
-      it('should return . if path is the root directory', () => {
-        const params: ReadFileToolParams = { pathHint: tempRootDir };
-        const invocation = tool.build(params);
-        expect(typeof invocation).not.toBe('string');
-        expect(
-          (
-            invocation as ToolInvocation<ReadFileToolParams, ToolResult>
-          ).getDescription(),
-        ).toBe('.');
-      });
-=======
     it('should handle non-normalized file paths correctly', () => {
       const subDir = path.join(tempRootDir, 'sub', 'dir');
       const params: ReadFileToolParams = {
-        absolute_path: path.join(subDir, '..', 'dir', 'file.txt'),
+        pathHint: path.join(subDir, '..', 'dir', 'file.txt'),
       };
       const invocation = tool.build(params);
       expect(typeof invocation).not.toBe('string');
@@ -211,7 +153,7 @@
     });
 
     it('should return . if path is the root directory', () => {
-      const params: ReadFileToolParams = { absolute_path: tempRootDir };
+      const params: ReadFileToolParams = { pathHint: tempRootDir };
       const invocation = tool.build(params);
       expect(typeof invocation).not.toBe('string');
       expect(
@@ -219,30 +161,14 @@
           invocation as ToolInvocation<ReadFileToolParams, ToolResult>
         ).getDescription(),
       ).toBe('.');
->>>>>>> f5e0f161
-    });
-  });
-
-<<<<<<< HEAD
-    describe('execute', () => {
-      it('should return error if file does not exist', async () => {
-        const filePath = path.join(tempRootDir, 'nonexistent.txt');
-        const params: ReadFileToolParams = { pathHint: filePath };
-        const invocation = tool.build(params) as ToolInvocation<
-          ReadFileToolParams,
-          ToolResult
-        >;
-
-        expect(await invocation.execute(abortSignal)).toEqual({
-          llmContent: `File not found: ${filePath}`,
-          returnDisplay: 'File not found.',
-        });
-=======
+    });
+  });
+
   describe('execute', () => {
     it('should return error if file does not exist', async () => {
       const filePath = path.join(tempRootDir, 'nonexistent.txt');
-      const params: ReadFileToolParams = { absolute_path: filePath };
-      const invocation = tool.build(params) as ToolInvocation<
+      const params: ReadFileToolParams = { pathHint: filePath };
+      const invocation = tool.build(params) as ToolInvocation< 
         ReadFileToolParams,
         ToolResult
       >;
@@ -256,32 +182,15 @@
           message: `File not found: ${filePath}`,
           type: ToolErrorType.FILE_NOT_FOUND,
         },
->>>>>>> f5e0f161
-      });
-    });
-
-<<<<<<< HEAD
-      it('should return success result for a text file', async () => {
-        const filePath = path.join(tempRootDir, 'textfile.txt');
-        const fileContent = 'This is a test file.';
-        await fsp.writeFile(filePath, fileContent, 'utf-8');
-        const params: ReadFileToolParams = { pathHint: filePath };
-        const invocation = tool.build(params) as ToolInvocation<
-          ReadFileToolParams,
-          ToolResult
-        >;
-
-        expect(await invocation.execute(abortSignal)).toEqual({
-          llmContent: fileContent,
-          returnDisplay: '',
-        });
-=======
+      });
+    });
+
     it('should return success result for a text file', async () => {
       const filePath = path.join(tempRootDir, 'textfile.txt');
       const fileContent = 'This is a test file.';
       await fsp.writeFile(filePath, fileContent, 'utf-8');
-      const params: ReadFileToolParams = { absolute_path: filePath };
-      const invocation = tool.build(params) as ToolInvocation<
+      const params: ReadFileToolParams = { pathHint: filePath };
+      const invocation = tool.build(params) as ToolInvocation< 
         ReadFileToolParams,
         ToolResult
       >;
@@ -289,42 +198,14 @@
       expect(await invocation.execute(abortSignal)).toEqual({
         llmContent: fileContent,
         returnDisplay: '',
->>>>>>> f5e0f161
-      });
-    });
-
-<<<<<<< HEAD
-      it('should return success result for an image file', async () => {
-        // A minimal 1x1 transparent PNG file.
-        const pngContent = Buffer.from([
-          137, 80, 78, 71, 13, 10, 26, 10, 0, 0, 0, 13, 73, 72, 68, 82, 0, 0, 0,
-          1, 0, 0, 0, 1, 8, 6, 0, 0, 0, 31, 21, 196, 137, 0, 0, 0, 10, 73, 68,
-          65, 84, 120, 156, 99, 0, 1, 0, 0, 5, 0, 1, 13, 10, 45, 180, 0, 0, 0,
-          0, 73, 69, 78, 68, 174, 66, 96, 130,
-        ]);
-        const filePath = path.join(tempRootDir, 'image.png');
-        await fsp.writeFile(filePath, pngContent);
-        const params: ReadFileToolParams = { pathHint: filePath };
-        const invocation = tool.build(params) as ToolInvocation<
-          ReadFileToolParams,
-          ToolResult
-        >;
-
-        expect(await invocation.execute(abortSignal)).toEqual({
-          llmContent: {
-            inlineData: {
-              mimeType: 'image/png',
-              data: pngContent.toString('base64'),
-            },
-          },
-          returnDisplay: `Read image file: image.png`,
-        });
-=======
+      });
+    });
+
     it('should return error if path is a directory', async () => {
       const dirPath = path.join(tempRootDir, 'directory');
       await fsp.mkdir(dirPath);
-      const params: ReadFileToolParams = { absolute_path: dirPath };
-      const invocation = tool.build(params) as ToolInvocation<
+      const params: ReadFileToolParams = { pathHint: dirPath };
+      const invocation = tool.build(params) as ToolInvocation< 
         ReadFileToolParams,
         ToolResult
       >;
@@ -338,39 +219,16 @@
           message: `Path is a directory, not a file: ${dirPath}`,
           type: ToolErrorType.INVALID_TOOL_PARAMS,
         },
->>>>>>> f5e0f161
-      });
-    });
-
-<<<<<<< HEAD
-      it('should treat a non-image file with image extension as an image', async () => {
-        const filePath = path.join(tempRootDir, 'fake-image.png');
-        const fileContent = 'This is not a real png.';
-        await fsp.writeFile(filePath, fileContent, 'utf-8');
-        const params: ReadFileToolParams = { pathHint: filePath };
-        const invocation = tool.build(params) as ToolInvocation<
-          ReadFileToolParams,
-          ToolResult
-        >;
-
-        expect(await invocation.execute(abortSignal)).toEqual({
-          llmContent: {
-            inlineData: {
-              mimeType: 'image/png',
-              data: Buffer.from(fileContent).toString('base64'),
-            },
-          },
-          returnDisplay: `Read image file: fake-image.png`,
-        });
-      });
-=======
+      });
+    });
+
     it('should return error for a file that is too large', async () => {
       const filePath = path.join(tempRootDir, 'largefile.txt');
       // 21MB of content exceeds 20MB limit
       const largeContent = 'x'.repeat(21 * 1024 * 1024);
       await fsp.writeFile(filePath, largeContent, 'utf-8');
-      const params: ReadFileToolParams = { absolute_path: filePath };
-      const invocation = tool.build(params) as ToolInvocation<
+      const params: ReadFileToolParams = { pathHint: filePath };
+      const invocation = tool.build(params) as ToolInvocation< 
         ReadFileToolParams,
         ToolResult
       >;
@@ -382,15 +240,14 @@
         'File size exceeds the 20MB limit',
       );
     });
->>>>>>> f5e0f161
 
     it('should handle text file with lines exceeding maximum length', async () => {
       const filePath = path.join(tempRootDir, 'longlines.txt');
       const longLine = 'a'.repeat(2500); // Exceeds MAX_LINE_LENGTH_TEXT_FILE (2000)
       const fileContent = `Short line\n${longLine}\nAnother short line`;
       await fsp.writeFile(filePath, fileContent, 'utf-8');
-      const params: ReadFileToolParams = { absolute_path: filePath };
-      const invocation = tool.build(params) as ToolInvocation<
+      const params: ReadFileToolParams = { pathHint: filePath };
+      const invocation = tool.build(params) as ToolInvocation< 
         ReadFileToolParams,
         ToolResult
       >;
@@ -403,34 +260,6 @@
       expect(result.returnDisplay).toContain('some lines were shortened');
     });
 
-<<<<<<< HEAD
-        const params: ReadFileToolParams = {
-          pathHint: filePath,
-          offset: 5, // Start from line 6
-          limit: 3,
-        };
-        const invocation = tool.build(params) as ToolInvocation<
-          ReadFileToolParams,
-          ToolResult
-        >;
-
-        const result = await invocation.execute(abortSignal);
-
-        const expectedLlmContent = `
-IMPORTANT: The file content has been truncated.
-Status: Showing lines 6-8 of 20 total lines.
-Action: To read more of the file, you can use the 'offset' and 'limit' parameters in a subsequent 'read_file' call. For example, to read the next section of the file, use offset: 8.
-
---- FILE CONTENT (truncated) ---
-Line 6
-Line 7
-Line 8`;
-
-        expect(result.llmContent).toEqual(expectedLlmContent);
-        expect(result.returnDisplay).toBe(
-          'Read lines 6-8 of 20 from paginated.txt',
-        );
-=======
     it('should handle image file and return appropriate content', async () => {
       const imagePath = path.join(tempRootDir, 'image.png');
       // Minimal PNG header
@@ -438,100 +267,44 @@
         0x89, 0x50, 0x4e, 0x47, 0x0d, 0x0a, 0x1a, 0x0a,
       ]);
       await fsp.writeFile(imagePath, pngHeader);
-      const params: ReadFileToolParams = { absolute_path: imagePath };
-      const invocation = tool.build(params) as ToolInvocation<
+      const params: ReadFileToolParams = { pathHint: imagePath };
+      const invocation = tool.build(params) as ToolInvocation< 
         ReadFileToolParams,
         ToolResult
       >;
 
       const result = await invocation.execute(abortSignal);
       expect(result.llmContent).toEqual({
-        inlineData: {
-          data: pngHeader.toString('base64'),
-          mimeType: 'image/png',
-        },
->>>>>>> f5e0f161
+        inlineData: { data: pngHeader.toString('base64'), mimeType: 'image/png' },
       });
       expect(result.returnDisplay).toBe('Read image file: image.png');
     });
 
-<<<<<<< HEAD
-      describe('with .geminiignore', () => {
-        beforeEach(async () => {
-          await fsp.writeFile(
-            path.join(tempRootDir, '.geminiignore'),
-            ['foo.*', 'ignored/'].join('\n'),
-          );
-        });
-
-        it('should throw error if path is ignored by a .geminiignore pattern', async () => {
-          const ignoredFilePath = path.join(tempRootDir, 'foo.bar');
-          await fsp.writeFile(ignoredFilePath, 'content', 'utf-8');
-          const params: ReadFileToolParams = {
-            pathHint: ignoredFilePath,
-          };
-          const expectedError = `File path '${ignoredFilePath}' is ignored by .geminiignore pattern(s).`;
-          expect(() => tool.build(params)).toThrow(expectedError);
-        });
-
-        it('should throw error if path is in an ignored directory', async () => {
-          const ignoredDirPath = path.join(tempRootDir, 'ignored');
-          await fsp.mkdir(ignoredDirPath);
-          const filePath = path.join(ignoredDirPath, 'somefile.txt');
-          await fsp.writeFile(filePath, 'content', 'utf-8');
-
-          const params: ReadFileToolParams = {
-            pathHint: filePath,
-          };
-          const expectedError = `File path '${filePath}' is ignored by .geminiignore pattern(s).`;
-          expect(() => tool.build(params)).toThrow(expectedError);
-        });
-=======
     it('should handle PDF file and return appropriate content', async () => {
       const pdfPath = path.join(tempRootDir, 'document.pdf');
       // Minimal PDF header
       const pdfHeader = Buffer.from('%PDF-1.4');
       await fsp.writeFile(pdfPath, pdfHeader);
-      const params: ReadFileToolParams = { absolute_path: pdfPath };
-      const invocation = tool.build(params) as ToolInvocation<
+      const params: ReadFileToolParams = { pathHint: pdfPath };
+      const invocation = tool.build(params) as ToolInvocation< 
         ReadFileToolParams,
         ToolResult
       >;
 
       const result = await invocation.execute(abortSignal);
       expect(result.llmContent).toEqual({
-        inlineData: {
-          data: pdfHeader.toString('base64'),
-          mimeType: 'application/pdf',
-        },
->>>>>>> f5e0f161
+        inlineData: { data: pdfHeader.toString('base64'), mimeType: 'application/pdf' },
       });
       expect(result.returnDisplay).toBe('Read pdf file: document.pdf');
     });
 
-<<<<<<< HEAD
-  describe('workspace boundary validation', () => {
-    it('should validate paths are within workspace root', () => {
-      const params: ReadFileToolParams = {
-        pathHint: path.join(tempRootDir, 'file.txt'),
-      };
-      expect(() => tool.build(params)).not.toThrow();
-    });
-
-    it('should reject paths outside workspace root', () => {
-      const params: ReadFileToolParams = {
-        pathHint: '/etc/passwd',
-      };
-      expect(() => tool.build(params)).toThrow(
-        'File path must be within one of the workspace directories',
-=======
     it('should handle binary file and skip content', async () => {
       const binPath = path.join(tempRootDir, 'binary.bin');
       // Binary data with null bytes
       const binaryData = Buffer.from([0x00, 0xff, 0x00, 0xff]);
       await fsp.writeFile(binPath, binaryData);
-      const params: ReadFileToolParams = { absolute_path: binPath };
-      const invocation = tool.build(params) as ToolInvocation<
+      const params: ReadFileToolParams = { pathHint: binPath };
+      const invocation = tool.build(params) as ToolInvocation< 
         ReadFileToolParams,
         ToolResult
       >;
@@ -547,8 +320,8 @@
       const svgPath = path.join(tempRootDir, 'image.svg');
       const svgContent = '<svg><circle cx="50" cy="50" r="40"/></svg>';
       await fsp.writeFile(svgPath, svgContent, 'utf-8');
-      const params: ReadFileToolParams = { absolute_path: svgPath };
-      const invocation = tool.build(params) as ToolInvocation<
+      const params: ReadFileToolParams = { pathHint: svgPath };
+      const invocation = tool.build(params) as ToolInvocation< 
         ReadFileToolParams,
         ToolResult
       >;
@@ -563,8 +336,8 @@
       // Create SVG content larger than 1MB
       const largeContent = '<svg>' + 'x'.repeat(1024 * 1024 + 1) + '</svg>';
       await fsp.writeFile(svgPath, largeContent, 'utf-8');
-      const params: ReadFileToolParams = { absolute_path: svgPath };
-      const invocation = tool.build(params) as ToolInvocation<
+      const params: ReadFileToolParams = { pathHint: svgPath };
+      const invocation = tool.build(params) as ToolInvocation< 
         ReadFileToolParams,
         ToolResult
       >;
@@ -575,15 +348,14 @@
       );
       expect(result.returnDisplay).toBe(
         'Skipped large SVG file (>1MB): large.svg',
->>>>>>> f5e0f161
       );
     });
 
     it('should handle empty file', async () => {
       const emptyPath = path.join(tempRootDir, 'empty.txt');
       await fsp.writeFile(emptyPath, '', 'utf-8');
-      const params: ReadFileToolParams = { absolute_path: emptyPath };
-      const invocation = tool.build(params) as ToolInvocation<
+      const params: ReadFileToolParams = { pathHint: emptyPath };
+      const invocation = tool.build(params) as ToolInvocation< 
         ReadFileToolParams,
         ToolResult
       >;
@@ -600,15 +372,11 @@
       await fsp.writeFile(filePath, fileContent, 'utf-8');
 
       const params: ReadFileToolParams = {
-<<<<<<< HEAD
-        pathHint: outsidePath,
-=======
-        absolute_path: filePath,
+        pathHint: filePath,
         offset: 5, // Start from line 6
         limit: 3,
->>>>>>> f5e0f161
-      };
-      const invocation = tool.build(params) as ToolInvocation<
+      };
+      const invocation = tool.build(params) as ToolInvocation< 
         ReadFileToolParams,
         ToolResult
       >;
@@ -640,7 +408,7 @@
         const ignoredFilePath = path.join(tempRootDir, 'foo.bar');
         await fsp.writeFile(ignoredFilePath, 'content', 'utf-8');
         const params: ReadFileToolParams = {
-          absolute_path: ignoredFilePath,
+          pathHint: ignoredFilePath,
         };
         const expectedError = `File path '${ignoredFilePath}' is ignored by .geminiignore pattern(s).`;
         expect(() => tool.build(params)).toThrow(expectedError);
@@ -652,7 +420,7 @@
         const ignoredFilePath = path.join(ignoredDirPath, 'file.txt');
         await fsp.writeFile(ignoredFilePath, 'content', 'utf-8');
         const params: ReadFileToolParams = {
-          absolute_path: ignoredFilePath,
+          pathHint: ignoredFilePath,
         };
         const expectedError = `File path '${ignoredFilePath}' is ignored by .geminiignore pattern(s).`;
         expect(() => tool.build(params)).toThrow(expectedError);
@@ -662,11 +430,40 @@
         const allowedFilePath = path.join(tempRootDir, 'allowed.txt');
         await fsp.writeFile(allowedFilePath, 'content', 'utf-8');
         const params: ReadFileToolParams = {
-          absolute_path: allowedFilePath,
+          pathHint: allowedFilePath,
         };
         const invocation = tool.build(params);
         expect(typeof invocation).not.toBe('string');
       });
     });
   });
+  
+  // This describe block is from HEAD
+  describe('workspace boundary validation', () => {
+    it('should validate paths are within workspace root', () => {
+      const params: ReadFileToolParams = {
+        pathHint: path.join(tempRootDir, 'file.txt'),
+      };
+      expect(() => tool.build(params)).not.toThrow();
+    });
+
+    it('should reject paths outside workspace root', () => {
+      const params: ReadFileToolParams = {
+        pathHint: '/etc/passwd',
+      };
+      expect(() => tool.build(params)).toThrow(
+        'File path must be within one of the workspace directories',
+      );
+    });
+
+    it('should provide clear error message with workspace directories', () => {
+      const outsidePath = path.join(os.tmpdir(), 'outside-workspace.txt');
+      const params: ReadFileToolParams = {
+        pathHint: outsidePath,
+      };
+      expect(() => tool.build(params)).toThrow(
+        'File path must be within one of the workspace directories',
+      );
+    });
+  });
 });