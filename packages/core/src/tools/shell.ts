--- conflicted
+++ resolved
@@ -40,53 +40,6 @@
   directory?: string;
 }
 
-<<<<<<< HEAD
-export class ShellTool extends BaseTool<ShellToolParams, ToolResult> {
-  static Name: string = 'run_shell_command';
-  private allowlist: Set<string> = new Set();
-
-  constructor(private readonly config: Config) {
-    super(
-      ShellTool.Name,
-      'Shell',
-      `This tool executes a given shell command as \`bash -c <command>\`. Command can start background processes using \`&\`. Command is executed as a subprocess that leads its own process group. Command process group can be terminated as \`kill -- -PGID\` or signaled as \`kill -s SIGNAL -- -PGID\`.
-
-      The following information is returned:
-
-      Command: Executed command.
-      Directory: Directory (relative to project root) where command was executed, or \`(root)\`.
-      Stdout: Output on stdout stream. Can be \`(empty)\` or partial on error and for any unwaited background processes.
-      Stderr: Output on stderr stream. Can be \`(empty)\` or partial on error and for any unwaited background processes.
-      Error: Error or \`(none)\` if no error was reported for the subprocess.
-      Exit Code: Exit code or \`(none)\` if terminated by signal.
-      Signal: Signal number or \`(none)\` if no signal was received.
-      Background PIDs: List of background processes started or \`(none)\`.
-      Process Group PGID: Process group started or \`(none)\``,
-      Kind.Execute,
-      {
-        type: Type.OBJECT,
-        properties: {
-          command: {
-            type: Type.STRING,
-            description: 'Exact bash command to execute as `bash -c <command>`',
-          },
-          description: {
-            type: Type.STRING,
-            description:
-              'Brief description of the command for the user. Be specific and concise. Ideally a single sentence. Can be up to 3 sentences for clarity. No line breaks.',
-          },
-          directory: {
-            type: Type.STRING,
-            description:
-              '(OPTIONAL) Directory to run the command in, if not the project root directory. Must be relative to the project root directory and must already exist.',
-          },
-        },
-        required: ['command'],
-      },
-      false, // output is not markdown
-      true, // output can be updated
-    );
-=======
 class ShellToolInvocation extends BaseToolInvocation<
   ShellToolParams,
   ToolResult
@@ -97,7 +50,6 @@
     private readonly allowlist: Set<string>,
   ) {
     super(params);
->>>>>>> 3a8ec2d8
   }
 
   getDescription(): string {
