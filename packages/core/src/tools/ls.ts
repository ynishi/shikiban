--- conflicted
+++ resolved
@@ -6,11 +6,6 @@
 
 import fs from 'fs';
 import path from 'path';
-<<<<<<< HEAD
-import { BaseTool, Kind, ToolResult, ToolLocation } from './tools.js';
-import { Type } from '@google/genai';
-import { SchemaValidator } from '../utils/schemaValidator.js';
-=======
 import {
   BaseDeclarativeTool,
   BaseToolInvocation,
@@ -19,7 +14,6 @@
   ToolResult,
 } from './tools.js';
 import { makeRelative, shortenPath } from '../utils/paths.js';
->>>>>>> 3a8ec2d8
 import { Config, DEFAULT_FILE_FILTERING_OPTIONS } from '../config/config.js';
 
 /**
@@ -75,77 +69,12 @@
   modifiedTime: Date;
 }
 
-<<<<<<< HEAD
-/**
- * Implementation of the LS tool logic
- */
-export class LSTool extends BaseTool<LSToolParams, ToolResult> {
-  static readonly Name = 'list_directory';
-
-  constructor(private config: Config) {
-    super(
-      LSTool.Name,
-      'ReadFolder',
-      'Lists the names of files and subdirectories directly within a specified directory path. Can optionally ignore entries matching provided glob patterns.',
-      Kind.Read,
-      {
-        properties: {
-          path: {
-            description:
-              'The absolute path to the directory to list (must be absolute, not relative)',
-            type: Type.STRING,
-          },
-          ignore: {
-            description: 'List of glob patterns to ignore',
-            items: {
-              type: Type.STRING,
-            },
-            type: Type.ARRAY,
-          },
-          file_filtering_options: {
-            description:
-              'Optional: Whether to respect ignore patterns from .gitignore or .geminiignore',
-            type: Type.OBJECT,
-            properties: {
-              respect_git_ignore: {
-                description:
-                  'Optional: Whether to respect .gitignore patterns when listing files. Only available in git repositories. Defaults to true.',
-                type: Type.BOOLEAN,
-              },
-              respect_gemini_ignore: {
-                description:
-                  'Optional: Whether to respect .geminiignore patterns when listing files. Defaults to true.',
-                type: Type.BOOLEAN,
-              },
-            },
-          },
-        },
-        required: ['path'],
-        type: Type.OBJECT,
-      },
-    );
-  }
-
-  /**
-   * Validates the parameters for the tool
-   * @param params Parameters to validate
-   * @returns An error message string if invalid, null otherwise
-   */
-  validateToolParams(params: LSToolParams): string | null {
-    const errors = SchemaValidator.validate(this.schema.parameters, params);
-    if (errors) {
-      return errors;
-    }
-    // Path validation and workspace check moved to execute for intelligent resolution
-    return null;
-=======
 class LSToolInvocation extends BaseToolInvocation<LSToolParams, ToolResult> {
   constructor(
     private readonly config: Config,
     params: LSToolParams,
   ) {
     super(params);
->>>>>>> 3a8ec2d8
   }
 
   /**
@@ -176,25 +105,12 @@
    * Gets a description of the file reading operation
    * @returns A string describing the file being read
    */
-<<<<<<< HEAD
-  getDescription(params: LSToolParams): string {
-    if (
-      !params ||
-      typeof params.path !== 'string' ||
-      params.path.trim() === ''
-    ) {
-      return `Path unavailable`;
-    }
-    // Description will now reflect the path hint, not a resolved absolute path
-    return `Listing directory for: ${params.path}`;
-=======
   getDescription(): string {
     const relativePath = makeRelative(
       this.params.path,
       this.config.getTargetDir(),
     );
     return shortenPath(relativePath);
->>>>>>> 3a8ec2d8
   }
 
   // Helper for consistent error formatting
@@ -206,100 +122,29 @@
     };
   }
 
-  toolLocations(_params: LSToolParams): ToolLocation[] {
-    // Path is resolved in execute, so we can't provide a precise location here.
-    return [];
-  }
-
   /**
    * Executes the LS operation with the given parameters
    * @returns Result of the LS operation
    */
-<<<<<<< HEAD
-  async execute(
-    params: LSToolParams,
-    _signal: AbortSignal,
-  ): Promise<ToolResult> {
-    const validationError = this.validateToolParams(params);
-    if (validationError) {
-      return this.errorResult(
-        `Error: Invalid parameters provided. Reason: ${validationError}`,
-        `Failed to execute tool.`,
-      );
-    }
-
-    const pathHint = params.path;
-    let resolvedPath: string | null = null;
-    const projectRoot = this.config.getProjectRoot();
-
-    if (pathHint.startsWith('@')) {
-      resolvedPath = path.join(projectRoot, pathHint.substring(1));
-    } else {
-      // For non-'@' paths, it must be an absolute path as per current LS tool contract
-      if (path.isAbsolute(pathHint)) {
-        resolvedPath = pathHint;
-      } else {
-        return this.errorResult(
-          `Error: Path must be absolute or start with '@' for project root relative path. Received: ${pathHint}`,
-          `Invalid path format.`, // User-friendly message
-        );
-      }
-    }
-
-    // Now that we have a resolvedPath, perform workspace and existence checks
-    if (!resolvedPath) {
-      return this.errorResult(
-        `Error: Could not resolve path: ${pathHint}`,
-        `Failed to resolve path.`, // User-friendly message
-      );
-    }
-
-    const workspaceContext = this.config.getWorkspaceContext();
-    if (!workspaceContext.isPathWithinWorkspace(resolvedPath)) {
-      const directories = workspaceContext.getDirectories();
-      return this.errorResult(
-        `Error: Path '${resolvedPath}' is not within one of the workspace directories: ${directories.join(', ')}`,
-        `Path outside workspace.`, // User-friendly message
-      );
-    }
-
-    try {
-      const stats = fs.statSync(resolvedPath);
-=======
   async execute(_signal: AbortSignal): Promise<ToolResult> {
     try {
       const stats = fs.statSync(this.params.path);
->>>>>>> 3a8ec2d8
       if (!stats) {
         // fs.statSync throws on non-existence, so this check might be redundant
         // but keeping for clarity. Error message adjusted.
         return this.errorResult(
-<<<<<<< HEAD
-          `Error: Directory not found or inaccessible: ${resolvedPath}`,
-          `Directory not found or inaccessible.`, // User-friendly message
-=======
           `Error: Directory not found or inaccessible: ${this.params.path}`,
           `Directory not found or inaccessible.`,
->>>>>>> 3a8ec2d8
         );
       }
       if (!stats.isDirectory()) {
         return this.errorResult(
-<<<<<<< HEAD
-          `Error: Path is not a directory: ${resolvedPath}`,
-          `Path is not a directory.`, // User-friendly message
-        );
-      }
-
-      const files = fs.readdirSync(resolvedPath);
-=======
           `Error: Path is not a directory: ${this.params.path}`,
           `Path is not a directory.`,
         );
       }
 
       const files = fs.readdirSync(this.params.path);
->>>>>>> 3a8ec2d8
 
       const defaultFileIgnores =
         this.config.getFileFilteringOptions() ?? DEFAULT_FILE_FILTERING_OPTIONS;
@@ -324,11 +169,7 @@
       if (files.length === 0) {
         // Changed error message to be more neutral for LLM
         return {
-<<<<<<< HEAD
-          llmContent: `Directory ${resolvedPath} is empty.`,
-=======
           llmContent: `Directory ${this.params.path} is empty.`,
->>>>>>> 3a8ec2d8
           returnDisplay: `Directory is empty.`,
         };
       }
@@ -338,11 +179,7 @@
           continue;
         }
 
-<<<<<<< HEAD
-        const fullPath = path.join(resolvedPath, file);
-=======
         const fullPath = path.join(this.params.path, file);
->>>>>>> 3a8ec2d8
         const relativePath = path.relative(
           this.config.getTargetDir(),
           fullPath,
@@ -392,11 +229,7 @@
         .map((entry) => `${entry.isDirectory ? '[DIR] ' : ''}${entry.name}`)
         .join('\n');
 
-<<<<<<< HEAD
-      let resultMessage = `Directory listing for ${resolvedPath}:\n${directoryContent}`;
-=======
       let resultMessage = `Directory listing for ${this.params.path}:\n${directoryContent}`;
->>>>>>> 3a8ec2d8
       const ignoredMessages = [];
       if (gitIgnoredCount > 0) {
         ignoredMessages.push(`${gitIgnoredCount} git-ignored`);
@@ -409,7 +242,7 @@
         resultMessage += `\n\n(${ignoredMessages.join(', ')})`;
       }
 
-      let displayMessage = `Listed ${entries.length} item(s) in ${resolvedPath}.`;
+      let displayMessage = `Listed ${entries.length} item(s) in ${this.params.path}.`;
       if (ignoredMessages.length > 0) {
         displayMessage += ` (${ignoredMessages.join(', ')})`;
       }
@@ -422,7 +255,7 @@
       const errorMsg = `Error listing directory: ${error instanceof Error ? error.message : String(error)}`;
       return this.errorResult(
         errorMsg,
-        `Failed to list directory: ${resolvedPath}.`,
+        `Failed to list directory: ${this.params.path}.`,
       );
     }
   }
