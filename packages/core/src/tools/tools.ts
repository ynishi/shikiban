/**
 * @license
 * Copyright 2025 Google LLC
 * SPDX-License-Identifier: Apache-2.0
 */

import { FunctionDeclaration, PartListUnion } from '@google/genai';
import { ToolErrorType } from './tool-error.js';
import { DiffUpdateResult } from '../ide/ideContext.js';
import { SchemaValidator } from '../utils/schemaValidator.js';

/**
 * Represents a validated and ready-to-execute tool call.
 * An instance of this is created by a `ToolBuilder`.
 */
export interface ToolInvocation<
  TParams extends object,
  TResult extends ToolResult,
> {
  /**
   * The validated parameters for this specific invocation.
   */
  params: TParams;

  /**
   * Gets a pre-execution description of the tool operation.
   * @returns A markdown string describing what the tool will do.
   */
  getDescription(): string;

  /**
   * Determines what file system paths the tool will affect.
   * @returns A list of such paths.
   */
  toolLocations(): ToolLocation[];

  /**
   * Determines if the tool should prompt for confirmation before execution.
   * @returns Confirmation details or false if no confirmation is needed.
   */
  shouldConfirmExecute(
    abortSignal: AbortSignal,
  ): Promise<ToolCallConfirmationDetails | false>;

  /**
   * Executes the tool with the validated parameters.
   * @param signal AbortSignal for tool cancellation.
   * @param updateOutput Optional callback to stream output.
   * @returns Result of the tool execution.
   */
  execute(
    signal: AbortSignal,
    updateOutput?: (output: string) => void,
  ): Promise<TResult>;
}

/**
 * A convenience base class for ToolInvocation.
 */
export abstract class BaseToolInvocation<
  TParams extends object,
  TResult extends ToolResult,
> implements ToolInvocation<TParams, TResult>
{
  constructor(readonly params: TParams) {}

  abstract getDescription(): string;

  toolLocations(): ToolLocation[] {
    return [];
  }

  shouldConfirmExecute(
    _abortSignal: AbortSignal,
  ): Promise<ToolCallConfirmationDetails | false> {
    return Promise.resolve(false);
  }

  abstract execute(
    signal: AbortSignal,
    updateOutput?: (output: string) => void,
  ): Promise<TResult>;
}

/**
 * A type alias for a tool invocation where the specific parameter and result types are not known.
 */
export type AnyToolInvocation = ToolInvocation<object, ToolResult>;

/**
 * Interface for a tool builder that validates parameters and creates invocations.
 */
export interface ToolBuilder<
  TParams extends object,
  TResult extends ToolResult,
> {
  /**
   * The internal name of the tool (used for API calls).
   */
  name: string;

  /**
   * The user-friendly display name of the tool.
   */
  displayName: string;

  /**
   * Description of what the tool does.
   */
  description: string;

  /**
   * The kind of tool for categorization and permissions
   */
  kind: Kind;

  /**
   * Function declaration schema from @google/genai.
   */
  schema: FunctionDeclaration;

  /**
   * Whether the tool's output should be rendered as markdown.
   */
  isOutputMarkdown: boolean;

  /**
   * Whether the tool supports live (streaming) output.
   */
  canUpdateOutput: boolean;

  /**
   * Validates raw parameters and builds a ready-to-execute invocation.
   * @param params The raw, untrusted parameters from the model.
   * @returns A valid `ToolInvocation` if successful. Throws an error if validation fails.
   */
  build(params: TParams): ToolInvocation<TParams, TResult>;
}

/**
 * New base class for tools that separates validation from execution.
 * New tools should extend this class.
 */
export abstract class DeclarativeTool<
  TParams extends object,
  TResult extends ToolResult,
> implements ToolBuilder<TParams, TResult>
{
  constructor(
    readonly name: string,
    readonly displayName: string,
    readonly description: string,
    readonly kind: Kind,
<<<<<<< HEAD
    readonly parameterSchema: Schema,
=======
    readonly parameterSchema: unknown,
>>>>>>> 3a8ec2d8
    readonly isOutputMarkdown: boolean = true,
    readonly canUpdateOutput: boolean = false,
  ) {}

  get schema(): FunctionDeclaration {
    return {
      name: this.name,
      description: this.description,
      parametersJsonSchema: this.parameterSchema,
    };
  }

  /**
   * Validates the raw tool parameters.
   * Subclasses should override this to add custom validation logic
   * beyond the JSON schema check.
   * @param params The raw parameters from the model.
   * @returns An error message string if invalid, null otherwise.
   */
  validateToolParams(_params: TParams): string | null {
    // Base implementation can be extended by subclasses.
    return null;
  }

  /**
   * The core of the new pattern. It validates parameters and, if successful,
   * returns a `ToolInvocation` object that encapsulates the logic for the
   * specific, validated call.
   * @param params The raw, untrusted parameters from the model.
   * @returns A `ToolInvocation` instance.
   */
  abstract build(params: TParams): ToolInvocation<TParams, TResult>;

  /**
   * A convenience method that builds and executes the tool in one step.
   * Throws an error if validation fails.
   * @param params The raw, untrusted parameters from the model.
   * @param signal AbortSignal for tool cancellation.
   * @param updateOutput Optional callback to stream output.
   * @returns The result of the tool execution.
   */
  async buildAndExecute(
    params: TParams,
    signal: AbortSignal,
    updateOutput?: (output: string) => void,
  ): Promise<TResult> {
    const invocation = this.build(params);
    return invocation.execute(signal, updateOutput);
  }

  /**
   * Similar to `build` but never throws.
   * @param params The raw, untrusted parameters from the model.
   * @returns A `ToolInvocation` instance.
   */
  private silentBuild(
    params: TParams,
  ): ToolInvocation<TParams, TResult> | Error {
    try {
      return this.build(params);
    } catch (e) {
      if (e instanceof Error) {
        return e;
      }
      return new Error(String(e));
    }
  }

  /**
   * A convenience method that builds and executes the tool in one step.
   * Never throws.
   * @param params The raw, untrusted parameters from the model.
   * @params abortSignal a signal to abort.
   * @returns The result of the tool execution.
   */
  async validateBuildAndExecute(
    params: TParams,
    abortSignal: AbortSignal,
  ): Promise<ToolResult> {
    const invocationOrError = this.silentBuild(params);
    if (invocationOrError instanceof Error) {
      const errorMessage = invocationOrError.message;
      return {
        llmContent: `Error: Invalid parameters provided. Reason: ${errorMessage}`,
        returnDisplay: errorMessage,
        error: {
          message: errorMessage,
          type: ToolErrorType.INVALID_TOOL_PARAMS,
        },
      };
    }

    try {
      return await invocationOrError.execute(abortSignal);
    } catch (error) {
      const errorMessage =
        error instanceof Error ? error.message : String(error);
      return {
        llmContent: `Error: Tool call execution failed. Reason: ${errorMessage}`,
        returnDisplay: errorMessage,
        error: {
          message: errorMessage,
          type: ToolErrorType.EXECUTION_FAILED,
        },
      };
    }
  }
}

/**
 * New base class for declarative tools that separates validation from execution.
 * New tools should extend this class, which provides a `build` method that
 * validates parameters before deferring to a `createInvocation` method for
 * the final `ToolInvocation` object instantiation.
 */
export abstract class BaseDeclarativeTool<
  TParams extends object,
  TResult extends ToolResult,
> extends DeclarativeTool<TParams, TResult> {
  build(params: TParams): ToolInvocation<TParams, TResult> {
    const validationError = this.validateToolParams(params);
    if (validationError) {
      throw new Error(validationError);
    }
    return this.createInvocation(params);
  }

<<<<<<< HEAD
  protected abstract createInvocation(
    params: TParams,
  ): ToolInvocation<TParams, TResult>;
}

/**
 * A type alias for a declarative tool where the specific parameter and result types are not known.
 */
export type AnyDeclarativeTool = DeclarativeTool<object, ToolResult>;

/**
 * Base implementation for tools with common functionality
 * @deprecated Use `DeclarativeTool` for new tools.
 */
export abstract class BaseTool<
  TParams extends object,
  TResult extends ToolResult = ToolResult,
> extends DeclarativeTool<TParams, TResult> {
  /**
   * Creates a new instance of BaseTool
   * @param name Internal name of the tool (used for API calls)
   * @param displayName User-friendly display name of the tool
   * @param description Description of what the tool does
   * @param isOutputMarkdown Whether the tool's output should be rendered as markdown
   * @param canUpdateOutput Whether the tool supports live (streaming) output
   * @param parameterSchema Open API 3.0 Schema defining the parameters
   */
  constructor(
    readonly name: string,
    readonly displayName: string,
    readonly description: string,
    readonly kind: Kind,
    readonly parameterSchema: Schema,
    readonly isOutputMarkdown: boolean = true,
    readonly canUpdateOutput: boolean = false,
  ) {
    super(
      name,
      displayName,
      description,
      kind,
      parameterSchema,
      isOutputMarkdown,
      canUpdateOutput,
=======
  override validateToolParams(params: TParams): string | null {
    const errors = SchemaValidator.validate(
      this.schema.parametersJsonSchema,
      params,
>>>>>>> 3a8ec2d8
    );

    if (errors) {
      return errors;
    }
    return this.validateToolParamValues(params);
  }

  protected validateToolParamValues(_params: TParams): string | null {
    // Base implementation can be extended by subclasses.
    return null;
  }

  protected abstract createInvocation(
    params: TParams,
  ): ToolInvocation<TParams, TResult>;
}

/**
 * A type alias for a declarative tool where the specific parameter and result types are not known.
 */
export type AnyDeclarativeTool = DeclarativeTool<object, ToolResult>;

export interface ToolResult {
  /**
   * A short, one-line summary of the tool's action and result.
   * e.g., "Read 5 files", "Wrote 256 bytes to foo.txt"
   */
  summary?: string;
  /**
   * Content meant to be included in LLM history.
   * This should represent the factual outcome of the tool execution.
   */
  llmContent: PartListUnion;

  /**
   * Markdown string for user display.
   * This provides a user-friendly summary or visualization of the result.
   * NOTE: This might also be considered UI-specific and could potentially be
   * removed or modified in a further refactor if the server becomes purely API-driven.
   * For now, we keep it as the core logic in ReadFileTool currently produces it.
   */
  returnDisplay: ToolResultDisplay;

  /**
   * If this property is present, the tool call is considered a failure.
   */
  error?: {
    message: string; // raw error message
    type?: ToolErrorType; // An optional machine-readable error type (e.g., 'FILE_NOT_FOUND').
  };
}

/**
 * Detects cycles in a JSON schemas due to `$ref`s.
 * @param schema The root of the JSON schema.
 * @returns `true` if a cycle is detected, `false` otherwise.
 */
export function hasCycleInSchema(schema: object): boolean {
  function resolveRef(ref: string): object | null {
    if (!ref.startsWith('#/')) {
      return null;
    }
    const path = ref.substring(2).split('/');
    let current: unknown = schema;
    for (const segment of path) {
      if (
        typeof current !== 'object' ||
        current === null ||
        !Object.prototype.hasOwnProperty.call(current, segment)
      ) {
        return null;
      }
      current = (current as Record<string, unknown>)[segment];
    }
    return current as object;
  }

  function traverse(
    node: unknown,
    visitedRefs: Set<string>,
    pathRefs: Set<string>,
  ): boolean {
    if (typeof node !== 'object' || node === null) {
      return false;
    }

    if (Array.isArray(node)) {
      for (const item of node) {
        if (traverse(item, visitedRefs, pathRefs)) {
          return true;
        }
      }
      return false;
    }

    if ('$ref' in node && typeof node.$ref === 'string') {
      const ref = node.$ref;
      if (ref === '#/' || pathRefs.has(ref)) {
        // A ref to just '#/' is always a cycle.
        return true; // Cycle detected!
      }
      if (visitedRefs.has(ref)) {
        return false; // Bail early, we have checked this ref before.
      }

      const resolvedNode = resolveRef(ref);
      if (resolvedNode) {
        // Add it to both visited and the current path
        visitedRefs.add(ref);
        pathRefs.add(ref);
        const hasCycle = traverse(resolvedNode, visitedRefs, pathRefs);
        pathRefs.delete(ref); // Backtrack, leaving it in visited
        return hasCycle;
      }
    }

    // Crawl all the properties of node
    for (const key in node) {
      if (Object.prototype.hasOwnProperty.call(node, key)) {
        if (
          traverse(
            (node as Record<string, unknown>)[key],
            visitedRefs,
            pathRefs,
          )
        ) {
          return true;
        }
      }
    }

    return false;
  }

  return traverse(schema, new Set<string>(), new Set<string>());
}

export type ToolResultDisplay = string | FileDiff;

export interface FileDiff {
  fileDiff: string;
  fileName: string;
  originalContent: string | null;
  newContent: string;
  diffStat?: DiffStat;
}

export interface DiffStat {
  ai_removed_lines: number;
  ai_added_lines: number;
  user_added_lines: number;
  user_removed_lines: number;
}

export interface ToolEditConfirmationDetails {
  type: 'edit';
  title: string;
  onConfirm: (
    outcome: ToolConfirmationOutcome,
    payload?: ToolConfirmationPayload,
  ) => Promise<void>;
  fileName: string;
  filePath: string;
  fileDiff: string;
  originalContent: string | null;
  newContent: string;
  isModifying?: boolean;
  ideConfirmation?: Promise<DiffUpdateResult>;
}

export interface ToolConfirmationPayload {
  // used to override `modifiedProposedContent` for modifiable tools in the
  // inline modify flow
  newContent: string;
}

export interface ToolExecuteConfirmationDetails {
  type: 'exec';
  title: string;
  onConfirm: (outcome: ToolConfirmationOutcome) => Promise<void>;
  command: string;
  rootCommand: string;
}

export interface ToolMcpConfirmationDetails {
  type: 'mcp';
  title: string;
  serverName: string;
  toolName: string;
  toolDisplayName: string;
  onConfirm: (outcome: ToolConfirmationOutcome) => Promise<void>;
}

export interface ToolInfoConfirmationDetails {
  type: 'info';
  title: string;
  onConfirm: (outcome: ToolConfirmationOutcome) => Promise<void>;
  prompt: string;
  urls?: string[];
}

export type ToolCallConfirmationDetails =
  | ToolEditConfirmationDetails
  | ToolExecuteConfirmationDetails
  | ToolMcpConfirmationDetails
  | ToolInfoConfirmationDetails;

export enum ToolConfirmationOutcome {
  ProceedOnce = 'proceed_once',
  ProceedAlways = 'proceed_always',
  ProceedAlwaysServer = 'proceed_always_server',
  ProceedAlwaysTool = 'proceed_always_tool',
  ModifyWithEditor = 'modify_with_editor',
  Cancel = 'cancel',
}

export enum Kind {
  Read = 'read',
  Edit = 'edit',
  Delete = 'delete',
  Move = 'move',
  Search = 'search',
  Execute = 'execute',
  Think = 'think',
  Fetch = 'fetch',
  Other = 'other',
}

export interface ToolLocation {
  // Absolute path to the file
  path: string;
  // Which line (if known)
  line?: number;
}<|MERGE_RESOLUTION|>--- conflicted
+++ resolved
@@ -151,11 +151,7 @@
     readonly displayName: string,
     readonly description: string,
     readonly kind: Kind,
-<<<<<<< HEAD
-    readonly parameterSchema: Schema,
-=======
     readonly parameterSchema: unknown,
->>>>>>> 3a8ec2d8
     readonly isOutputMarkdown: boolean = true,
     readonly canUpdateOutput: boolean = false,
   ) {}
@@ -283,57 +279,10 @@
     return this.createInvocation(params);
   }
 
-<<<<<<< HEAD
-  protected abstract createInvocation(
-    params: TParams,
-  ): ToolInvocation<TParams, TResult>;
-}
-
-/**
- * A type alias for a declarative tool where the specific parameter and result types are not known.
- */
-export type AnyDeclarativeTool = DeclarativeTool<object, ToolResult>;
-
-/**
- * Base implementation for tools with common functionality
- * @deprecated Use `DeclarativeTool` for new tools.
- */
-export abstract class BaseTool<
-  TParams extends object,
-  TResult extends ToolResult = ToolResult,
-> extends DeclarativeTool<TParams, TResult> {
-  /**
-   * Creates a new instance of BaseTool
-   * @param name Internal name of the tool (used for API calls)
-   * @param displayName User-friendly display name of the tool
-   * @param description Description of what the tool does
-   * @param isOutputMarkdown Whether the tool's output should be rendered as markdown
-   * @param canUpdateOutput Whether the tool supports live (streaming) output
-   * @param parameterSchema Open API 3.0 Schema defining the parameters
-   */
-  constructor(
-    readonly name: string,
-    readonly displayName: string,
-    readonly description: string,
-    readonly kind: Kind,
-    readonly parameterSchema: Schema,
-    readonly isOutputMarkdown: boolean = true,
-    readonly canUpdateOutput: boolean = false,
-  ) {
-    super(
-      name,
-      displayName,
-      description,
-      kind,
-      parameterSchema,
-      isOutputMarkdown,
-      canUpdateOutput,
-=======
   override validateToolParams(params: TParams): string | null {
     const errors = SchemaValidator.validate(
       this.schema.parametersJsonSchema,
       params,
->>>>>>> 3a8ec2d8
     );
 
     if (errors) {
