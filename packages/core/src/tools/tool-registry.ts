--- conflicted
+++ resolved
@@ -4,10 +4,6 @@
  * SPDX-License-Identifier: Apache-2.0
  */
 
-<<<<<<< HEAD
-import { FunctionDeclaration, Schema, Type } from '@google/genai';
-import { AnyDeclarativeTool, Kind, ToolResult, BaseTool } from './tools.js';
-=======
 import { FunctionDeclaration } from '@google/genai';
 import {
   AnyDeclarativeTool,
@@ -17,7 +13,6 @@
   BaseToolInvocation,
   ToolInvocation,
 } from './tools.js';
->>>>>>> 3a8ec2d8
 import { Config } from '../config/config.js';
 import { spawn } from 'node:child_process';
 import { StringDecoder } from 'node:string_decoder';
@@ -40,26 +35,8 @@
     super(params);
   }
 
-<<<<<<< HEAD
-Stdout: Output on stdout stream. Can be \`(empty)\` or partial.
-Stderr: Output on stderr stream. Can be \`(empty)\` or partial.
-Error: Error or \`(none)\` if no error was reported for the subprocess.
-Exit Code: Exit code or \`(none)\` if terminated by signal.
-Signal: Signal number or \`(none)\` if no signal was received.
-`;
-    super(
-      name,
-      name,
-      description,
-      Kind.Edit,
-      parameterSchema,
-      false, // isOutputMarkdown
-      false, // canUpdateOutput
-    );
-=======
   getDescription(): string {
     return `Calling discovered tool: ${this.toolName}`;
->>>>>>> 3a8ec2d8
   }
 
   async execute(
