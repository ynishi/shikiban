--- conflicted
+++ resolved
@@ -14,15 +14,11 @@
   FileDiff,
   Kind,
   ToolCallConfirmationDetails,
-<<<<<<< HEAD
-  Kind,
-=======
   ToolConfirmationOutcome,
   ToolEditConfirmationDetails,
   ToolInvocation,
   ToolLocation,
   ToolResult,
->>>>>>> 3a8ec2d8
 } from './tools.js';
 import { ToolErrorType } from './tool-error.js';
 import { makeRelative, shortenPath } from '../utils/paths.js';
@@ -108,16 +104,11 @@
   // So, file was either read successfully (fileExists=true, originalContent set)
   // or it was ENOENT (fileExists=false, originalContent='').
 
-<<<<<<< HEAD
-      The user has the ability to modify \`content\`. If modified, this will be stated in the response.`,
-      Kind.Edit,
-=======
   if (fileExists) {
     // This implies originalContent is available
     const { params: correctedParams } = await ensureCorrectEdit(
       filePath,
       originalContent,
->>>>>>> 3a8ec2d8
       {
         old_string: originalContent, // Treat entire current content as old_string
         new_string: proposedContent,
