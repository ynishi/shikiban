--- conflicted
+++ resolved
@@ -6,13 +6,8 @@
 
 import { vi } from 'vitest';
 import {
-<<<<<<< HEAD
-  BaseTool,
-  Kind,
-=======
   BaseDeclarativeTool,
   BaseToolInvocation,
->>>>>>> 3a8ec2d8
   ToolCallConfirmationDetails,
   ToolInvocation,
   ToolResult,
@@ -83,11 +78,7 @@
       properties: { param: { type: 'string' } },
     },
   ) {
-<<<<<<< HEAD
-    super(name, displayName ?? name, description, Kind.Edit, params);
-=======
     super(name, displayName ?? name, description, Kind.Other, params);
->>>>>>> 3a8ec2d8
   }
 
   protected createInvocation(params: {
