/**
 * @license
 * Copyright 2025 Google LLC
 * SPDX-License-Identifier: Apache-2.0
 */

import {
  MCPServerConfig,
  BugCommandSettings,
  TelemetrySettings,
  AuthType,
  ChatCompressionSettings,
} from '@google/gemini-cli-core';
import { CustomTheme } from '../ui/themes/theme.js';

export interface SettingDefinition {
  type: 'boolean' | 'string' | 'number' | 'array' | 'object';
  label: string;
  category: string;
  requiresRestart: boolean;
  default: boolean | string | number | string[] | object | undefined;
  description?: string;
  parentKey?: string;
  childKey?: string;
  key?: string;
  properties?: SettingsSchema;
  showInDialog?: boolean;
}

export interface SettingsSchema {
  [key: string]: SettingDefinition;
}

export type MemoryImportFormat = 'tree' | 'flat';
export type DnsResolutionOrder = 'ipv4first' | 'verbatim';

/**
 * The canonical schema for all settings.
 * The structure of this object defines the structure of the `Settings` type.
 * `as const` is crucial for TypeScript to infer the most specific types possible.
 */
export const SETTINGS_SCHEMA = {
  // UI Settings
  theme: {
    type: 'string',
    label: 'Theme',
    category: 'UI',
    requiresRestart: false,
    default: undefined as string | undefined,
    description: 'The color theme for the UI.',
    showInDialog: false,
  },
  customThemes: {
    type: 'object',
    label: 'Custom Themes',
    category: 'UI',
    requiresRestart: false,
    default: {} as Record<string, CustomTheme>,
    description: 'Custom theme definitions.',
    showInDialog: false,
  },
  hideWindowTitle: {
    type: 'boolean',
    label: 'Hide Window Title',
    category: 'UI',
    requiresRestart: true,
    default: false,
    description: 'Hide the window title bar',
    showInDialog: true,
  },
  hideTips: {
    type: 'boolean',
    label: 'Hide Tips',
    category: 'UI',
    requiresRestart: false,
    default: false,
    description: 'Hide helpful tips in the UI',
    showInDialog: true,
  },
  hideBanner: {
    type: 'boolean',
    label: 'Hide Banner',
    category: 'UI',
    requiresRestart: false,
    default: false,
    description: 'Hide the application banner',
    showInDialog: true,
  },
  hideFooter: {
    type: 'boolean',
    label: 'Hide Footer',
    category: 'UI',
    requiresRestart: false,
    default: false,
    description: 'Hide the footer from the UI',
    showInDialog: true,
  },
  showMemoryUsage: {
    type: 'boolean',
    label: 'Show Memory Usage',
    category: 'UI',
    requiresRestart: false,
    default: false,
    description: 'Display memory usage information in the UI',
    showInDialog: true,
  },
  userNickName: {
    type: 'string',
    label: 'User Nickname',
    category: 'UI',
    requiresRestart: false,
    default: undefined as string | undefined,
    description: 'A nickname for the user to be used in conversations.',
    showInDialog: false,
  },
  friendlyIntroduction: {
    type: 'boolean',
    label: 'Friendly Introduction',
    category: 'UI',
    requiresRestart: false,
    default: false,
    description: 'Enable a friendly introduction message.',
    showInDialog: true,
  },
  introductionMode: {
    type: 'string',
    label: 'Introduction Mode',
    category: 'UI',
    requiresRestart: false,
    default: 'initial' as 'initial' | 'returning',
    description: 'Controls the introduction message behavior.',
    showInDialog: false,
  },

  usageStatisticsEnabled: {
    type: 'boolean',
    label: 'Enable Usage Statistics',
    category: 'General',
    requiresRestart: true,
    default: true,
    description: 'Enable collection of usage statistics',
    showInDialog: false, // All details are shown in /privacy and dependent on auth type
  },
  autoConfigureMaxOldSpaceSize: {
    type: 'boolean',
    label: 'Auto Configure Max Old Space Size',
    category: 'General',
    requiresRestart: true,
    default: false,
    description: 'Automatically configure Node.js memory limits',
    showInDialog: true,
  },
  preferredEditor: {
    type: 'string',
    label: 'Preferred Editor',
    category: 'General',
    requiresRestart: false,
    default: undefined as string | undefined,
    description: 'The preferred editor to open files in.',
    showInDialog: false,
  },
  maxSessionTurns: {
    type: 'number',
    label: 'Max Session Turns',
    category: 'General',
    requiresRestart: false,
    default: -1,
    description:
      'Maximum number of user/model/tool turns to keep in a session. -1 means unlimited.',
    showInDialog: true,
  },
  memoryImportFormat: {
    type: 'string',
    label: 'Memory Import Format',
    category: 'General',
    requiresRestart: false,
    default: undefined as MemoryImportFormat | undefined,
    description: 'The format to use when importing memory.',
    showInDialog: false,
  },
  memoryDiscoveryMaxDirs: {
    type: 'number',
    label: 'Memory Discovery Max Dirs',
    category: 'General',
    requiresRestart: false,
    default: 200,
    description: 'Maximum number of directories to search for memory.',
    showInDialog: true,
  },
  contextFileName: {
    type: 'object',
    label: 'Context File Name',
    category: 'General',
    requiresRestart: false,
    default: undefined as string | string[] | undefined,
    description: 'The name of the context file.',
    showInDialog: false,
  },
  vimMode: {
    type: 'boolean',
    label: 'Vim Mode',
    category: 'Mode',
    requiresRestart: false,
    default: false,
    description: 'Enable Vim keybindings',
    showInDialog: true,
  },
  ideMode: {
    type: 'boolean',
    label: 'IDE Mode',
    category: 'Mode',
    requiresRestart: true,
    default: false,
    description: 'Enable IDE integration mode',
    showInDialog: true,
  },

  accessibility: {
    type: 'object',
    label: 'Accessibility',
    category: 'Accessibility',
    requiresRestart: true,
    default: {},
    description: 'Accessibility settings.',
    showInDialog: false,
    properties: {
      disableLoadingPhrases: {
        type: 'boolean',
        label: 'Disable Loading Phrases',
        category: 'Accessibility',
        requiresRestart: true,
        default: false,
        description: 'Disable loading phrases for accessibility',
        showInDialog: true,
      },
    },
  },
  checkpointing: {
    type: 'object',
    label: 'Checkpointing',
    category: 'Checkpointing',
    requiresRestart: true,
    default: {},
    description: 'Session checkpointing settings.',
    showInDialog: false,
    properties: {
      enabled: {
        type: 'boolean',
        label: 'Enable Checkpointing',
        category: 'Checkpointing',
        requiresRestart: true,
        default: false,
        description: 'Enable session checkpointing for recovery',
        showInDialog: false,
      },
    },
  },
  fileFiltering: {
    type: 'object',
    label: 'File Filtering',
    category: 'File Filtering',
    requiresRestart: true,
    default: {},
    description: 'Settings for git-aware file filtering.',
    showInDialog: false,
    properties: {
      respectGitIgnore: {
        type: 'boolean',
        label: 'Respect .gitignore',
        category: 'File Filtering',
        requiresRestart: true,
        default: true,
        description: 'Respect .gitignore files when searching',
        showInDialog: true,
      },
      respectGeminiIgnore: {
        type: 'boolean',
        label: 'Respect .geminiignore',
        category: 'File Filtering',
        requiresRestart: true,
        default: true,
        description: 'Respect .geminiignore files when searching',
        showInDialog: true,
      },
      enableRecursiveFileSearch: {
        type: 'boolean',
        label: 'Enable Recursive File Search',
        category: 'File Filtering',
        requiresRestart: true,
        default: true,
        description: 'Enable recursive file search functionality',
        showInDialog: true,
      },
    },
  },

  disableAutoUpdate: {
    type: 'boolean',
    label: 'Disable Auto Update',
    category: 'Updates',
    requiresRestart: false,
    default: false,
    description: 'Disable automatic updates',
    showInDialog: true,
  },

<<<<<<< HEAD
  // Development settings
  filewatchEnable: {
    type: 'boolean',
    label: 'Enable File Watch',
    category: 'Development',
    requiresRestart: true,
    default: false,
    description: 'Enable file watching for automatic reloads.',
    showInDialog: true,
  },
  watchDir: {
    type: 'string',
    label: 'Watch Directory',
    category: 'Development',
    requiresRestart: true,
    default: undefined as string | undefined,
    description: 'Directory to watch for changes.',
    showInDialog: false,
  },
  webSocketEnabled: {
    type: 'boolean',
    label: 'Enable WebSocket',
    category: 'Development',
    requiresRestart: true,
    default: false,
    description: 'Enable WebSocket for real-time communication.',
    showInDialog: false,
  },
  webSocketUrl: {
    type: 'string',
    label: 'WebSocket URL',
    category: 'Development',
    requiresRestart: true,
    default: undefined as string | undefined,
    description: 'URL for the WebSocket server.',
    showInDialog: false,
  },
=======
  shouldUseNodePtyShell: {
    type: 'boolean',
    label: 'Use node-pty for Shell Execution',
    category: 'Shell',
    requiresRestart: true,
    default: false,
    description:
      'Use node-pty for shell command execution. Fallback to child_process still applies.',
    showInDialog: true,
  },
>>>>>>> 3a8ec2d8

  selectedAuthType: {
    type: 'string',
    label: 'Selected Auth Type',
    category: 'Advanced',
    requiresRestart: true,
    default: undefined as AuthType | undefined,
    description: 'The currently selected authentication type.',
    showInDialog: false,
  },
  useExternalAuth: {
    type: 'boolean',
    label: 'Use External Auth',
    category: 'Advanced',
    requiresRestart: true,
    default: undefined as boolean | undefined,
    description: 'Whether to use an external authentication flow.',
    showInDialog: false,
  },
  sandbox: {
    type: 'object',
    label: 'Sandbox',
    category: 'Advanced',
    requiresRestart: true,
    default: undefined as boolean | string | undefined,
    description:
      'Sandbox execution environment (can be a boolean or a path string).',
    showInDialog: false,
  },
  coreTools: {
    type: 'array',
    label: 'Core Tools',
    category: 'Advanced',
    requiresRestart: true,
    default: undefined as string[] | undefined,
    description: 'Paths to core tool definitions.',
    showInDialog: false,
  },
  excludeTools: {
    type: 'array',
    label: 'Exclude Tools',
    category: 'Advanced',
    requiresRestart: true,
    default: undefined as string[] | undefined,
    description: 'Tool names to exclude from discovery.',
    showInDialog: false,
  },
  toolDiscoveryCommand: {
    type: 'string',
    label: 'Tool Discovery Command',
    category: 'Advanced',
    requiresRestart: true,
    default: undefined as string | undefined,
    description: 'Command to run for tool discovery.',
    showInDialog: false,
  },
  toolCallCommand: {
    type: 'string',
    label: 'Tool Call Command',
    category: 'Advanced',
    requiresRestart: true,
    default: undefined as string | undefined,
    description: 'Command to run for tool calls.',
    showInDialog: false,
  },
  mcpServerCommand: {
    type: 'string',
    label: 'MCP Server Command',
    category: 'Advanced',
    requiresRestart: true,
    default: undefined as string | undefined,
    description: 'Command to start an MCP server.',
    showInDialog: false,
  },
  shikiManagerApiUrl: {
    type: 'string',
    label: 'Shiki Manager API URL',
    category: 'Advanced',
    requiresRestart: true,
    default: 'http://localhost:8080' as string,
    description: 'The base URL for the Shiki Manager API.',
    showInDialog: false,
  },
  mcpServers: {
    type: 'object',
    label: 'MCP Servers',
    category: 'Advanced',
    requiresRestart: true,
    default: {} as Record<string, MCPServerConfig>,
    description: 'Configuration for MCP servers.',
    showInDialog: false,
  },
  allowMCPServers: {
    type: 'array',
    label: 'Allow MCP Servers',
    category: 'Advanced',
    requiresRestart: true,
    default: undefined as string[] | undefined,
    description: 'A whitelist of MCP servers to allow.',
    showInDialog: false,
  },
  excludeMCPServers: {
    type: 'array',
    label: 'Exclude MCP Servers',
    category: 'Advanced',
    requiresRestart: true,
    default: undefined as string[] | undefined,
    description: 'A blacklist of MCP servers to exclude.',
    showInDialog: false,
  },
  telemetry: {
    type: 'object',
    label: 'Telemetry',
    category: 'Advanced',
    requiresRestart: true,
    default: undefined as TelemetrySettings | undefined,
    description: 'Telemetry configuration.',
    showInDialog: false,
  },
  bugCommand: {
    type: 'object',
    label: 'Bug Command',
    category: 'Advanced',
    requiresRestart: false,
    default: undefined as BugCommandSettings | undefined,
    description: 'Configuration for the bug report command.',
    showInDialog: false,
  },
  summarizeToolOutput: {
    type: 'object',
    label: 'Summarize Tool Output',
    category: 'Advanced',
    requiresRestart: false,
    default: undefined as Record<string, { tokenBudget?: number }> | undefined,
    description: 'Settings for summarizing tool output.',
    showInDialog: false,
  },

  dnsResolutionOrder: {
    type: 'string',
    label: 'DNS Resolution Order',
    category: 'Advanced',
    requiresRestart: true,
    default: undefined as DnsResolutionOrder | undefined,
    description: 'The DNS resolution order.',
    showInDialog: false,
  },
  excludedProjectEnvVars: {
    type: 'array',
    label: 'Excluded Project Environment Variables',
    category: 'Advanced',
    requiresRestart: false,
    default: ['DEBUG', 'DEBUG_MODE'] as string[],
    description: 'Environment variables to exclude from project context.',
    showInDialog: false,
  },
  disableUpdateNag: {
    type: 'boolean',
    label: 'Disable Update Nag',
    category: 'Updates',
    requiresRestart: false,
    default: false,
    description: 'Disable update notification prompts.',
    showInDialog: false,
  },
  includeDirectories: {
    type: 'array',
    label: 'Include Directories',
    category: 'General',
    requiresRestart: false,
    default: [] as string[],
    description: 'Additional directories to include in the workspace context.',
    showInDialog: false,
  },
  loadMemoryFromIncludeDirectories: {
    type: 'boolean',
    label: 'Load Memory From Include Directories',
    category: 'General',
    requiresRestart: false,
    default: false,
    description: 'Whether to load memory files from include directories.',
    showInDialog: true,
  },
  model: {
    type: 'string',
    label: 'Model',
    category: 'General',
    requiresRestart: false,
    default: undefined as string | undefined,
    description: 'The Gemini model to use for conversations.',
    showInDialog: false,
  },
  hasSeenIdeIntegrationNudge: {
    type: 'boolean',
    label: 'Has Seen IDE Integration Nudge',
    category: 'General',
    requiresRestart: false,
    default: false,
    description: 'Whether the user has seen the IDE integration nudge.',
    showInDialog: false,
  },
  folderTrustFeature: {
    type: 'boolean',
    label: 'Folder Trust Feature',
    category: 'General',
    requiresRestart: false,
    default: false,
    description: 'Enable folder trust feature for enhanced security.',
    showInDialog: true,
  },
  folderTrust: {
    type: 'boolean',
    label: 'Folder Trust',
    category: 'General',
    requiresRestart: false,
    default: false,
    description: 'Setting to track whether Folder trust is enabled.',
    showInDialog: true,
  },
  chatCompression: {
    type: 'object',
    label: 'Chat Compression',
    category: 'General',
    requiresRestart: false,
    default: undefined as ChatCompressionSettings | undefined,
    description: 'Chat compression settings.',
    showInDialog: false,
  },
  showLineNumbers: {
    type: 'boolean',
    label: 'Show Line Numbers',
    category: 'General',
    requiresRestart: false,
    default: false,
    description: 'Show line numbers in the chat.',
    showInDialog: true,
  },
  skipNextSpeakerCheck: {
    type: 'boolean',
    label: 'Skip Next Speaker Check',
    category: 'General',
    requiresRestart: false,
    default: false,
    description: 'Skip the next speaker check.',
    showInDialog: true,
  },
} as const;

type InferSettings<T extends SettingsSchema> = {
  -readonly [K in keyof T]?: T[K] extends { properties: SettingsSchema }
    ? InferSettings<T[K]['properties']>
    : T[K]['default'] extends boolean
      ? boolean
      : T[K]['default'];
};

export type Settings = InferSettings<typeof SETTINGS_SCHEMA>;<|MERGE_RESOLUTION|>--- conflicted
+++ resolved
@@ -304,7 +304,6 @@
     showInDialog: true,
   },
 
-<<<<<<< HEAD
   // Development settings
   filewatchEnable: {
     type: 'boolean',
@@ -342,7 +341,8 @@
     description: 'URL for the WebSocket server.',
     showInDialog: false,
   },
-=======
+
+  // Shell settings
   shouldUseNodePtyShell: {
     type: 'boolean',
     label: 'Use node-pty for Shell Execution',
@@ -353,7 +353,6 @@
       'Use node-pty for shell command execution. Fallback to child_process still applies.',
     showInDialog: true,
   },
->>>>>>> 3a8ec2d8
 
   selectedAuthType: {
     type: 'string',
