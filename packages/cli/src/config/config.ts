--- conflicted
+++ resolved
@@ -71,15 +71,12 @@
   ideModeFeature: boolean | undefined;
   proxy: string | undefined;
   includeDirectories: string[] | undefined;
-<<<<<<< HEAD
   noSelfIntroduce?: boolean;
   loadMemoryFromIncludeDirectories: boolean | undefined;
   chatList: boolean | undefined;
   systemPrompt?: string;
   systemPromptFile?: string;
   skipMemory?: boolean;
-=======
->>>>>>> 34434cd4
 }
 
 export async function parseArguments(): Promise<CliArgs> {
@@ -228,7 +225,6 @@
             // Handle comma-separated values
             dirs.flatMap((dir) => dir.split(',').map((d) => d.trim())),
         })
-<<<<<<< HEAD
         .option('load-memory-from-include-directories', {
           type: 'boolean',
           description:
@@ -252,8 +248,6 @@
           description: 'Do not load any memory from GEMINI.md files.',
           default: false,
         })
-=======
->>>>>>> 34434cd4
         .check((argv) => {
           if (argv.prompt && argv.promptInteractive) {
             throw new Error(
