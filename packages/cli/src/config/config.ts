/**
 * @license
 * Copyright 2025 Google LLC
 * SPDX-License-Identifier: Apache-2.0
 */

import * as fs from 'fs';
import * as path from 'path';
import { homedir } from 'node:os';
import yargs from 'yargs/yargs';
import { hideBin } from 'yargs/helpers';
import process from 'node:process';
import { mcpCommand } from '../commands/mcp.js';
import {
  Config,
  loadServerHierarchicalMemory,
  setGeminiMdFilename as setServerGeminiMdFilename,
  getCurrentGeminiMdFilename,
  ApprovalMode,
  DEFAULT_GEMINI_MODEL,
  DEFAULT_GEMINI_EMBEDDING_MODEL,
  DEFAULT_MEMORY_FILE_FILTERING_OPTIONS,
  FileDiscoveryService,
  TelemetryTarget,
  FileFilteringOptions,
} from '@google/gemini-cli-core';
import { Settings } from './settings.js';

import { Extension, annotateActiveExtensions } from './extension.js';
import { getCliVersion } from '../utils/version.js';
import { loadSandboxConfig } from './sandboxConfig.js';
import { resolvePath } from '../utils/resolvePath.js';

// Simple console logger for now - replace with actual logger if available
const logger = {
  // eslint-disable-next-line @typescript-eslint/no-explicit-any
  debug: (...args: any[]) => console.debug('[DEBUG]', ...args),
  // eslint-disable-next-line @typescript-eslint/no-explicit-any
  warn: (...args: any[]) => console.warn('[WARN]', ...args),
  // eslint-disable-next-line @typescript-eslint/no-explicit-any
  error: (...args: any[]) => console.error('[ERROR]', ...args),
};

export interface CliArgs {
  model: string | undefined;
  sandbox: boolean | string | undefined;
  sandboxImage: string | undefined;
  debug: boolean | undefined;
  prompt: string | undefined;
  promptInteractive: string | undefined;
  allFiles: boolean | undefined;
  all_files: boolean | undefined;
  showMemoryUsage: boolean | undefined;
  show_memory_usage: boolean | undefined;
  yolo: boolean | undefined;
  telemetry: boolean | undefined;
  checkpointing: boolean | undefined;
  telemetryTarget: string | undefined;
  telemetryOtlpEndpoint: string | undefined;
  telemetryLogPrompts: boolean | undefined;
  telemetryOutfile: string | undefined;
  allowedMcpServerNames: string[] | undefined;
  experimentalAcp: boolean | undefined;
  extensions: string[] | undefined;
  listExtensions: boolean | undefined;
  ideModeFeature: boolean | undefined;
  proxy: string | undefined;
  includeDirectories: string[] | undefined;
<<<<<<< HEAD
  noSelfIntroduce?: boolean;
=======
  loadMemoryFromIncludeDirectories: boolean | undefined;
>>>>>>> 5cd63a6a
}

export async function parseArguments(): Promise<CliArgs> {
  const yargsInstance = yargs(hideBin(process.argv))
    .scriptName('gemini')
    .usage(
      'Usage: gemini [options] [command]\n\nGemini CLI - Launch an interactive CLI, use -p/--prompt for non-interactive mode',
    )
    .command('$0', 'Launch Gemini CLI', (yargsInstance) =>
      yargsInstance
        .option('model', {
          alias: 'm',
          type: 'string',
          description: `Model`,
          default: process.env.GEMINI_MODEL,
        })
        .option('prompt', {
          alias: 'p',
          type: 'string',
          description: 'Prompt. Appended to input on stdin (if any).',
        })
        .option('prompt-interactive', {
          alias: 'i',
          type: 'string',
          description:
            'Execute the provided prompt and continue in interactive mode',
        })
        .option('sandbox', {
          alias: 's',
          type: 'boolean',
          description: 'Run in sandbox?',
        })
        .option('sandbox-image', {
          type: 'string',
          description: 'Sandbox image URI.',
        })
        .option('debug', {
          alias: 'd',
          type: 'boolean',
          description: 'Run in debug mode?',
          default: false,
        })
        .option('all-files', {
          alias: ['a'],
          type: 'boolean',
          description: 'Include ALL files in context?',
          default: false,
        })
        .option('all_files', {
          type: 'boolean',
          description: 'Include ALL files in context?',
          default: false,
        })
        .deprecateOption(
          'all_files',
          'Use --all-files instead. We will be removing --all_files in the coming weeks.',
        )
        .option('show-memory-usage', {
          type: 'boolean',
          description: 'Show memory usage in status bar',
          default: false,
        })
        .option('show_memory_usage', {
          type: 'boolean',
          description: 'Show memory usage in status bar',
          default: false,
        })
        .deprecateOption(
          'show_memory_usage',
          'Use --show-memory-usage instead. We will be removing --show_memory_usage in the coming weeks.',
        )
        .option('yolo', {
          alias: 'y',
          type: 'boolean',
          description:
            'Automatically accept all actions (aka YOLO mode, see https://www.youtube.com/watch?v=xvFZjo5PgG0 for more details)?',
          default: false,
        })
        .option('telemetry', {
          type: 'boolean',
          description:
            'Enable telemetry? This flag specifically controls if telemetry is sent. Other --telemetry-* flags set specific values but do not enable telemetry on their own.',
        })
        .option('telemetry-target', {
          type: 'string',
          choices: ['local', 'gcp'],
          description:
            'Set the telemetry target (local or gcp). Overrides settings files.',
        })
        .option('telemetry-otlp-endpoint', {
          type: 'string',
          description:
            'Set the OTLP endpoint for telemetry. Overrides environment variables and settings files.',
        })
        .option('telemetry-log-prompts', {
          type: 'boolean',
          description:
            'Enable or disable logging of user prompts for telemetry. Overrides settings files.',
        })
        .option('telemetry-outfile', {
          type: 'string',
          description: 'Redirect all telemetry output to the specified file.',
        })
        .option('checkpointing', {
          alias: 'c',
          type: 'boolean',
          description: 'Enables checkpointing of file edits',
          default: false,
        })
        .option('experimental-acp', {
          type: 'boolean',
          description: 'Starts the agent in ACP mode',
        })
        .option('allowed-mcp-server-names', {
          type: 'array',
          string: true,
          description: 'Allowed MCP server names',
        })
        .option('extensions', {
          alias: 'e',
          type: 'array',
          string: true,
          description:
            'A list of extensions to use. If not provided, all extensions are used.',
        })
        .option('list-extensions', {
          alias: 'l',
          type: 'boolean',
          description: 'List all available extensions and exit.',
        })
        .option('ide-mode-feature', {
          type: 'boolean',
          description: 'Run in IDE mode?',
        })
        .option('proxy', {
          type: 'string',
          description:
            'Proxy for gemini client, like schema://user:password@host:port',
        })
        .option('include-directories', {
          type: 'array',
          string: true,
          description:
            'Additional directories to include in the workspace (comma-separated or multiple --include-directories)',
          coerce: (dirs: string[]) =>
            // Handle comma-separated values
            dirs.flatMap((dir) => dir.split(',').map((d) => d.trim())),
        })
        .option('load-memory-from-include-directories', {
          type: 'boolean',
          description:
            'If true, when refreshing memory, GEMINI.md files should be loaded from all directories that are added. If false, GEMINI.md files should only be loaded from the primary working directory.',
          default: false,
        })
        .check((argv) => {
          if (argv.prompt && argv.promptInteractive) {
            throw new Error(
              'Cannot use both --prompt (-p) and --prompt-interactive (-i) together',
            );
          }
          return true;
        }),
    )
<<<<<<< HEAD
    .option('yolo', {
      alias: 'y',
      type: 'boolean',
      description:
        'Automatically accept all actions (aka YOLO mode, see https://www.youtube.com/watch?v=xvFZjo5PgG0 for more details)?',
      default: false,
    })
    .option('telemetry', {
      type: 'boolean',
      description:
        'Enable telemetry? This flag specifically controls if telemetry is sent. Other --telemetry-* flags set specific values but do not enable telemetry on their own.',
    })
    .option('telemetry-target', {
      type: 'string',
      choices: ['local', 'gcp'],
      description:
        'Set the telemetry target (local or gcp). Overrides settings files.',
    })
    .option('telemetry-otlp-endpoint', {
      type: 'string',
      description:
        'Set the OTLP endpoint for telemetry. Overrides environment variables and settings files.',
    })
    .option('telemetry-log-prompts', {
      type: 'boolean',
      description:
        'Enable or disable logging of user prompts for telemetry. Overrides settings files.',
    })
    .option('telemetry-outfile', {
      type: 'string',
      description: 'Redirect all telemetry output to the specified file.',
    })
    .option('checkpointing', {
      alias: 'c',
      type: 'boolean',
      description: 'Enables checkpointing of file edits',
      default: false,
    })
    .option('experimental-acp', {
      type: 'boolean',
      description: 'Starts the agent in ACP mode',
    })
    .option('allowed-mcp-server-names', {
      type: 'array',
      string: true,
      description: 'Allowed MCP server names',
    })
    .option('extensions', {
      alias: 'e',
      type: 'array',
      string: true,
      description:
        'A list of extensions to use. If not provided, all extensions are used.',
    })
    .option('list-extensions', {
      alias: 'l',
      type: 'boolean',
      description: 'List all available extensions and exit.',
    })
    .option('ide-mode-feature', {
      type: 'boolean',
      description: 'Run in IDE mode?',
    })
    .option('proxy', {
      type: 'string',
      description:
        'Proxy for gemini client, like schema://user:password@host:port',
    })
    .option('include-directories', {
      type: 'array',
      string: true,
      description:
        'Additional directories to include in the workspace (comma-separated or multiple --include-directories)',
      coerce: (dirs: string[]) =>
        // Handle comma-separated values
        dirs.flatMap((dir) => dir.split(',').map((d) => d.trim())),
    })
    .option('no-self-introduce', {
      type: 'boolean',
      description: 'Do not show the self-introduction message on startup.',
      default: false,
    })
=======
    // Register MCP subcommands
    .command(mcpCommand)
>>>>>>> 5cd63a6a
    .version(await getCliVersion()) // This will enable the --version flag based on package.json
    .alias('v', 'version')
    .help()
    .alias('h', 'help')
    .strict()
    .demandCommand(0, 0); // Allow base command to run with no subcommands

  yargsInstance.wrap(yargsInstance.terminalWidth());
  const result = await yargsInstance.parse();

  // Handle case where MCP subcommands are executed - they should exit the process
  // and not return to main CLI logic
  if (result._.length > 0 && result._[0] === 'mcp') {
    // MCP commands handle their own execution and process exit
    process.exit(0);
  }

  // The import format is now only controlled by settings.memoryImportFormat
  // We no longer accept it as a CLI argument
  return result as unknown as CliArgs;
}

// This function is now a thin wrapper around the server's implementation.
// It's kept in the CLI for now as App.tsx directly calls it for memory refresh.
// TODO: Consider if App.tsx should get memory via a server call or if Config should refresh itself.
export async function loadHierarchicalGeminiMemory(
  currentWorkingDirectory: string,
  includeDirectoriesToReadGemini: readonly string[] = [],
  debugMode: boolean,
  fileService: FileDiscoveryService,
  settings: Settings,
  extensionContextFilePaths: string[] = [],
  memoryImportFormat: 'flat' | 'tree' = 'tree',
  fileFilteringOptions?: FileFilteringOptions,
): Promise<{ memoryContent: string; fileCount: number }> {
  // FIX: Use real, canonical paths for a reliable comparison to handle symlinks.
  const realCwd = fs.realpathSync(path.resolve(currentWorkingDirectory));
  const realHome = fs.realpathSync(path.resolve(homedir()));
  const isHomeDirectory = realCwd === realHome;

  // If it is the home directory, pass an empty string to the core memory
  // function to signal that it should skip the workspace search.
  const effectiveCwd = isHomeDirectory ? '' : currentWorkingDirectory;

  if (debugMode) {
    logger.debug(
      `CLI: Delegating hierarchical memory load to server for CWD: ${currentWorkingDirectory} (memoryImportFormat: ${memoryImportFormat})`,
    );
  }

  // Directly call the server function with the corrected path.
  return loadServerHierarchicalMemory(
    effectiveCwd,
    includeDirectoriesToReadGemini,
    debugMode,
    fileService,
    extensionContextFilePaths,
    memoryImportFormat,
    fileFilteringOptions,
    settings.memoryDiscoveryMaxDirs,
  );
}

export async function loadCliConfig(
  settings: Settings,
  extensions: Extension[],
  sessionId: string,
  argv: CliArgs,
): Promise<Config> {
  const debugMode =
    argv.debug ||
    [process.env.DEBUG, process.env.DEBUG_MODE].some(
      (v) => v === 'true' || v === '1',
    ) ||
    false;
  const memoryImportFormat = settings.memoryImportFormat || 'tree';

  const ideMode = settings.ideMode ?? false;
  const ideModeFeature =
    argv.ideModeFeature ?? settings.ideModeFeature ?? false;

  const allExtensions = annotateActiveExtensions(
    extensions,
    argv.extensions || [],
  );

  const activeExtensions = extensions.filter(
    (_, i) => allExtensions[i].isActive,
  );

  // Set the context filename in the server's memoryTool module BEFORE loading memory
  // TODO(b/343434939): This is a bit of a hack. The contextFileName should ideally be passed
  // directly to the Config constructor in core, and have core handle setGeminiMdFilename.
  // However, loadHierarchicalGeminiMemory is called *before* createServerConfig.
  if (settings.contextFileName) {
    setServerGeminiMdFilename(settings.contextFileName);
  } else {
    // Reset to default if not provided in settings.
    setServerGeminiMdFilename(getCurrentGeminiMdFilename());
  }

  const extensionContextFilePaths = activeExtensions.flatMap(
    (e) => e.contextFiles,
  );

  const fileService = new FileDiscoveryService(process.cwd());

  const fileFiltering = {
    ...DEFAULT_MEMORY_FILE_FILTERING_OPTIONS,
    ...settings.fileFiltering,
  };

  const includeDirectories = (settings.includeDirectories || [])
    .map(resolvePath)
    .concat((argv.includeDirectories || []).map(resolvePath));

  // Call the (now wrapper) loadHierarchicalGeminiMemory which calls the server's version
  const { memoryContent, fileCount } = await loadHierarchicalGeminiMemory(
    process.cwd(),
    settings.loadMemoryFromIncludeDirectories ? includeDirectories : [],
    debugMode,
    fileService,
    settings,
    extensionContextFilePaths,
    memoryImportFormat,
    fileFiltering,
  );

  let mcpServers = mergeMcpServers(settings, activeExtensions);
  const excludeTools = mergeExcludeTools(settings, activeExtensions);
  const blockedMcpServers: Array<{ name: string; extensionName: string }> = [];

  if (!argv.allowedMcpServerNames) {
    if (settings.allowMCPServers) {
      const allowedNames = new Set(settings.allowMCPServers.filter(Boolean));
      if (allowedNames.size > 0) {
        mcpServers = Object.fromEntries(
          Object.entries(mcpServers).filter(([key]) => allowedNames.has(key)),
        );
      }
    }

    if (settings.excludeMCPServers) {
      const excludedNames = new Set(settings.excludeMCPServers.filter(Boolean));
      if (excludedNames.size > 0) {
        mcpServers = Object.fromEntries(
          Object.entries(mcpServers).filter(([key]) => !excludedNames.has(key)),
        );
      }
    }
  }

  if (argv.allowedMcpServerNames) {
    const allowedNames = new Set(argv.allowedMcpServerNames.filter(Boolean));
    if (allowedNames.size > 0) {
      mcpServers = Object.fromEntries(
        Object.entries(mcpServers).filter(([key, server]) => {
          const isAllowed = allowedNames.has(key);
          if (!isAllowed) {
            blockedMcpServers.push({
              name: key,
              extensionName: server.extensionName || '',
            });
          }
          return isAllowed;
        }),
      );
    } else {
      blockedMcpServers.push(
        ...Object.entries(mcpServers).map(([key, server]) => ({
          name: key,
          extensionName: server.extensionName || '',
        })),
      );
      mcpServers = {};
    }
  }

  const sandboxConfig = await loadSandboxConfig(settings, argv);

  return new Config({
    sessionId,
    embeddingModel: DEFAULT_GEMINI_EMBEDDING_MODEL,
    sandbox: sandboxConfig,
    targetDir: process.cwd(),
    includeDirectories,
    loadMemoryFromIncludeDirectories:
      argv.loadMemoryFromIncludeDirectories ||
      settings.loadMemoryFromIncludeDirectories ||
      false,
    debugMode,
    question: argv.promptInteractive || argv.prompt || '',
    fullContext: argv.allFiles || argv.all_files || false,
    coreTools: settings.coreTools || undefined,
    excludeTools,
    toolDiscoveryCommand: settings.toolDiscoveryCommand,
    toolCallCommand: settings.toolCallCommand,
    mcpServerCommand: settings.mcpServerCommand,
    mcpServers,
    userMemory: memoryContent,
    geminiMdFileCount: fileCount,
    approvalMode: argv.yolo || false ? ApprovalMode.YOLO : ApprovalMode.DEFAULT,
    showMemoryUsage:
      argv.showMemoryUsage ||
      argv.show_memory_usage ||
      settings.showMemoryUsage ||
      false,
    accessibility: settings.accessibility,
    telemetry: {
      enabled: argv.telemetry ?? settings.telemetry?.enabled,
      target: (argv.telemetryTarget ??
        settings.telemetry?.target) as TelemetryTarget,
      otlpEndpoint:
        argv.telemetryOtlpEndpoint ??
        process.env.OTEL_EXPORTER_OTLP_ENDPOINT ??
        settings.telemetry?.otlpEndpoint,
      logPrompts: argv.telemetryLogPrompts ?? settings.telemetry?.logPrompts,
      outfile: argv.telemetryOutfile ?? settings.telemetry?.outfile,
    },
    usageStatisticsEnabled: settings.usageStatisticsEnabled ?? true,
    // Git-aware file filtering settings
    fileFiltering: {
      respectGitIgnore: settings.fileFiltering?.respectGitIgnore,
      respectGeminiIgnore: settings.fileFiltering?.respectGeminiIgnore,
      enableRecursiveFileSearch:
        settings.fileFiltering?.enableRecursiveFileSearch,
    },
    checkpointing: argv.checkpointing || settings.checkpointing?.enabled,
    proxy:
      argv.proxy ||
      process.env.HTTPS_PROXY ||
      process.env.https_proxy ||
      process.env.HTTP_PROXY ||
      process.env.http_proxy,
    cwd: process.cwd(),
    fileDiscoveryService: fileService,
    bugCommand: settings.bugCommand,
    model: argv.model || settings.model || DEFAULT_GEMINI_MODEL,
    extensionContextFilePaths,
    maxSessionTurns: settings.maxSessionTurns ?? -1,
    experimentalAcp: argv.experimentalAcp || false,
    listExtensions: argv.listExtensions || false,
    extensions: allExtensions,
    blockedMcpServers,
    noBrowser: !!process.env.NO_BROWSER,
    summarizeToolOutput: settings.summarizeToolOutput,
    ideMode,
    ideModeFeature,
  });
}

function mergeMcpServers(settings: Settings, extensions: Extension[]) {
  const mcpServers = { ...(settings.mcpServers || {}) };
  for (const extension of extensions) {
    Object.entries(extension.config.mcpServers || {}).forEach(
      ([key, server]) => {
        if (mcpServers[key]) {
          logger.warn(
            `Skipping extension MCP config for server with key "${key}" as it already exists.`,
          );
          return;
        }
        mcpServers[key] = {
          ...server,
          extensionName: extension.config.name,
        };
      },
    );
  }
  return mcpServers;
}

function mergeExcludeTools(
  settings: Settings,
  extensions: Extension[],
): string[] {
  const allExcludeTools = new Set(settings.excludeTools || []);
  for (const extension of extensions) {
    for (const tool of extension.config.excludeTools || []) {
      allExcludeTools.add(tool);
    }
  }
  return [...allExcludeTools];
}<|MERGE_RESOLUTION|>--- conflicted
+++ resolved
@@ -66,11 +66,8 @@
   ideModeFeature: boolean | undefined;
   proxy: string | undefined;
   includeDirectories: string[] | undefined;
-<<<<<<< HEAD
   noSelfIntroduce?: boolean;
-=======
   loadMemoryFromIncludeDirectories: boolean | undefined;
->>>>>>> 5cd63a6a
 }
 
 export async function parseArguments(): Promise<CliArgs> {
@@ -234,7 +231,20 @@
           return true;
         }),
     )
-<<<<<<< HEAD
+    .option('show-memory-usage', {
+      type: 'boolean',
+      description: 'Show memory usage in status bar',
+      default: false,
+    })
+    .option('show_memory_usage', {
+      type: 'boolean',
+      description: 'Show memory usage in status bar',
+      default: false,
+    })
+    .deprecateOption(
+      'show_memory_usage',
+      'Use --show-memory-usage instead. We will be removing --show_memory_usage in the coming weeks.',
+    )
     .option('yolo', {
       alias: 'y',
       type: 'boolean',
@@ -317,10 +327,7 @@
       description: 'Do not show the self-introduction message on startup.',
       default: false,
     })
-=======
-    // Register MCP subcommands
     .command(mcpCommand)
->>>>>>> 5cd63a6a
     .version(await getCliVersion()) // This will enable the --version flag based on package.json
     .alias('v', 'version')
     .help()
