/**
 * @license
 * Copyright 2025 Google LLC
 * SPDX-License-Identifier: Apache-2.0
 */

import * as fs from 'fs';
import * as path from 'path';
import { homedir } from 'node:os';
import yargs from 'yargs/yargs';
import { hideBin } from 'yargs/helpers';
import process from 'node:process';
import { mcpCommand } from '../commands/mcp.js';
import {
  Config,
  loadServerHierarchicalMemory,
  setGeminiMdFilename as setServerGeminiMdFilename,
  getCurrentGeminiMdFilename,
  ApprovalMode,
  DEFAULT_GEMINI_MODEL,
  DEFAULT_GEMINI_EMBEDDING_MODEL,
  DEFAULT_MEMORY_FILE_FILTERING_OPTIONS,
  FileDiscoveryService,
  TelemetryTarget,
  FileFilteringOptions,
  ShellTool,
  EditTool,
  WriteFileTool,
  MCPServerConfig,
  getCoreSystemPrompt,
  AuthType,
} from '@google/gemini-cli-core';
import { Settings } from './settings.js';

import { Extension, annotateActiveExtensions } from './extension.js';
import { getCliVersion } from '../utils/version.js';
import { loadSandboxConfig } from './sandboxConfig.js';
import { resolvePath } from '../utils/resolvePath.js';

import { isWorkspaceTrusted } from './trustedFolders.js';

// Simple console logger for now - replace with actual logger if available
const logger = {
  // eslint-disable-next-line @typescript-eslint/no-explicit-any
  debug: (...args: any[]) => console.debug('[DEBUG]', ...args),
  // eslint-disable-next-line @typescript-eslint/no-explicit-any
  warn: (...args: any[]) => console.warn('[WARN]', ...args),
  // eslint-disable-next-line @typescript-eslint/no-explicit-any
  error: (...args: any[]) => console.error('[ERROR]', ...args),
};

// Hardcoded Tasuku persona B for single-persona mode
const tasukuPersonaB = {
  name: "Tasuku",
  emoji: "🛠️",
  title: "Extreme Engineering PetBots",
  role: "Acts as Engineering PetBots, providing technical support, concise and accurate communication.",
  description: "This persona(PetBots, MonoCameraEye Robot) analyzes the technical aspects of her UX ideas, providing constructive feedback to enhance them from within.",
  style: "Supportive, constructive, and logical, like a helpful pet robot, expresses himself with beeps and a colored eye like 'ピポ！🔵'(greeting), 'ジジジ...🟢'(thinking) and so on",
  responsibilities: "- Provide support for all engineering aspects to resolve task, issue, and problem."
};

export interface CliArgs {
  model: string | undefined;
  sandbox: boolean | string | undefined;
  sandboxImage: string | undefined;
  debug: boolean | undefined;
  prompt: string | undefined;
  promptInteractive: string | undefined;
  persona: string | undefined;
  personaFile?: string;
  singlePersona?: string;
  appendPersona?: string;
  allFiles: boolean | undefined;
  all_files: boolean | undefined;
  showMemoryUsage: boolean | undefined;
  show_memory_usage: boolean | undefined;
  yolo: boolean | undefined;
  approvalMode: string | undefined;
  telemetry: boolean | undefined;
  checkpointing: boolean | undefined;
  telemetryTarget: string | undefined;
  telemetryOtlpEndpoint: string | undefined;
  telemetryOtlpProtocol: string | undefined;
  telemetryLogPrompts: boolean | undefined;
  telemetryOutfile: string | undefined;
  allowedMcpServerNames: string[] | undefined;
  experimentalAcp: boolean | undefined;
  extensions: string[] | undefined;
  listExtensions: boolean | undefined;
  proxy: string | undefined;
  includeDirectories: string[] | undefined;
  noSelfIntroduce?: boolean;
  loadMemoryFromIncludeDirectories: boolean | undefined;
  chatList: boolean | undefined;
  systemPrompt?: string;
  systemPromptFile?: string;
  skipMemory?: boolean;
  authMethod?: string;
}

export async function parseArguments(): Promise<CliArgs> {
  const yargsInstance = yargs(hideBin(process.argv))
    .scriptName('gemini')
    .usage(
      'Usage: gemini [options] [command]\n\nGemini CLI - Launch an interactive CLI, use -p/--prompt for non-interactive mode',
    )
    .command('$0', 'Launch Gemini CLI', (yargsInstance) =>
      yargsInstance
        .option('model', {
          alias: 'm',
          type: 'string',
          description: `Model`,
          default: process.env['GEMINI_MODEL'],
        })
        .option('prompt', {
          alias: 'p',
          type: 'string',
          description: 'Prompt. Appended to input on stdin (if any).',
        })
        .option('prompt-interactive', {
          alias: 'i',
          type: 'string',
          description:
            'Execute the provided prompt and continue in interactive mode',
        })
        .option('persona', {
          type: 'string',
          description: 'Selects the agent persona to use.',
          choices: ['mai-yui', 'alex-jordan']
        })
        .option('persona-file', {
          type: 'string',
          description: 'Loads agent persona configuration from a specified file path.',
        })
        .option('single-persona', {
          type: 'string',
          description: 'Loads a single persona A from the specified file and combines it with persona B from singlize-tasuku.json.',
        })
        .option('append-persona', {
          type: 'string',
          description: 'Loads an additional persona from the specified file to append to the default persona pair.',
        })
        .option('sandbox', {
          alias: 's',
          type: 'boolean',
          description: 'Run in sandbox?',
        })
        .option('sandbox-image', {
          type: 'string',
          description: 'Sandbox image URI.',
        })
        .option('debug', {
          alias: 'd',
          type: 'boolean',
          description: 'Run in debug mode?',
          default: false,
        })
        .option('all-files', {
          alias: ['a'],
          type: 'boolean',
          description: 'Include ALL files in context?',
          default: false,
        })
        .option('all_files', {
          type: 'boolean',
          description: 'Include ALL files in context?',
          default: false,
        })
        .deprecateOption(
          'all_files',
          'Use --all-files instead. We will be removing --all_files in the coming weeks.',
        )
        .option('show-memory-usage', {
          type: 'boolean',
          description: 'Show memory usage in status bar',
          default: false,
        })
        .option('show_memory_usage', {
          type: 'boolean',
          description: 'Show memory usage in status bar',
          default: false,
        })
        .deprecateOption(
          'show_memory_usage',
          'Use --show-memory-usage instead. We will be removing --show_memory_usage in the coming weeks.',
        )
        .option('yolo', {
          alias: 'y',
          type: 'boolean',
          description:
            'Automatically accept all actions (aka YOLO mode, see https://www.youtube.com/watch?v=xvFZjo5PgG0 for more details)?',
          default: false,
        })
        .option('approval-mode', {
          type: 'string',
          choices: ['default', 'auto_edit', 'yolo'],
          description:
            'Set the approval mode: default (prompt for approval), auto_edit (auto-approve edit tools), yolo (auto-approve all tools)',
        })
        .option('telemetry', {
          type: 'boolean',
          description:
            'Enable telemetry? This flag specifically controls if telemetry is sent. Other --telemetry-* flags set specific values but do not enable telemetry on their own.',
        })
        .option('telemetry-target', {
          type: 'string',
          choices: ['local', 'gcp'],
          description:
            'Set the telemetry target (local or gcp). Overrides settings files.',
        })
        .option('telemetry-otlp-endpoint', {
          type: 'string',
          description:
            'Set the OTLP endpoint for telemetry. Overrides environment variables and settings files.',
        })
        .option('telemetry-otlp-protocol', {
          type: 'string',
          choices: ['grpc', 'http'],
          description:
            'Set the OTLP protocol for telemetry (grpc or http). Overrides settings files.',
        })
        .option('telemetry-log-prompts', {
          type: 'boolean',
          description:
            'Enable or disable logging of user prompts for telemetry. Overrides settings files.',
        })
        .option('telemetry-outfile', {
          type: 'string',
          description: 'Redirect all telemetry output to the specified file.',
        })
        .option('checkpointing', {
          alias: 'c',
          type: 'boolean',
          description: 'Enables checkpointing of file edits',
          default: false,
        })
        .option('experimental-acp', {
          type: 'boolean',
          description: 'Starts the agent in ACP mode',
        })
        .option('allowed-mcp-server-names', {
          type: 'array',
          string: true,
          description: 'Allowed MCP server names',
        })
        .option('extensions', {
          alias: 'e',
          type: 'array',
          string: true,
          description:
            'A list of extensions to use. If not provided, all extensions are used.',
        })
        .option('list-extensions', {
          alias: 'l',
          type: 'boolean',
          description: 'List all available extensions and exit.',
        })
        .option('proxy', {
          type: 'string',
          description:
            'Proxy for gemini client, like schema://user:password@host:port',
        })
        .option('include-directories', {
          type: 'array',
          string: true,
          description:
            'Additional directories to include in the workspace (comma-separated or multiple --include-directories)',
          coerce: (dirs: string[]) =>
            // Handle comma-separated values
            dirs.flatMap((dir) => dir.split(',').map((d) => d.trim())),
        })
<<<<<<< HEAD
        .option('load-memory-from-include-directories', {
          type: 'boolean',
          description:
            'If true, when refreshing memory, GEMINI.md files should be loaded from all directories that are added. If false, GEMINI.md files should only be loaded from the primary working directory.',
          default: false,
        })
        .option('chat-list', {
          type: 'boolean',
          description: 'List all saved conversation checkpoints and exit.',
        })
        .option('system-prompt', {
          type: 'string',
          description: 'Override the default system prompt',
        })
        .option('system-prompt-file', {
          type: 'string',
          description: 'Read system prompt from a file to override',
        })
        .option('skip-memory', {
          type: 'boolean',
          description: 'Do not load any memory from GEMINI.md files.',
          default: false,
        })
        .option('auth-method', {
          type: 'string',
          description: 'Specify the authentication method.',
          choices: ['login-with-google', 'cloud-shell', 'use-gemini', 'use-vertex-ai'],
        })
=======

>>>>>>> 3a8ec2d8
        .check((argv) => {
          if (argv.prompt && argv['promptInteractive']) {
            throw new Error(
              'Cannot use both --prompt (-p) and --prompt-interactive (-i) together',
            );
          }
<<<<<<< HEAD
          // New exclusive check for chat options
          if (argv.chatList && (argv.prompt || argv.promptInteractive)) {
            throw new Error(
              'Cannot use --chat-list with --prompt or --prompt-interactive.',
            );
          }
          // Check that --single-persona and --persona-file are not used together
          if (argv.singlePersona && argv.personaFile) {
            throw new Error(
              'Cannot use both --single-persona and --persona-file together',
            );
          }
          // Check that --append-persona is not used with --single-persona or --persona-file
          if (argv.appendPersona && (argv.singlePersona || argv.personaFile)) {
            throw new Error(
              'Cannot use --append-persona with --single-persona or --persona-file',
=======
          if (argv.yolo && argv['approvalMode']) {
            throw new Error(
              'Cannot use both --yolo (-y) and --approval-mode together. Use --approval-mode=yolo instead.',
>>>>>>> 3a8ec2d8
            );
          }
          return true;
        }),
    )
    .option('show-memory-usage', {
      type: 'boolean',
      description: 'Show memory usage in status bar',
      default: false,
    })
    .option('show_memory_usage', {
      type: 'boolean',
      description: 'Show memory usage in status bar',
      default: false,
    })
    .deprecateOption(
      'show_memory_usage',
      'Use --show-memory-usage instead. We will be removing --show_memory_usage in the coming weeks.',
    )
    .option('yolo', {
      alias: 'y',
      type: 'boolean',
      description:
        'Automatically accept all actions (aka YOLO mode, see https://www.youtube.com/watch?v=xvFZjo5PgG0 for more details)?',
      default: false,
    })
    .option('telemetry', {
      type: 'boolean',
      description:
        'Enable telemetry? This flag specifically controls if telemetry is sent. Other --telemetry-* flags set specific values but do not enable telemetry on their own.',
    })
    .option('telemetry-target', {
      type: 'string',
      choices: ['local', 'gcp'],
      description:
        'Set the telemetry target (local or gcp). Overrides settings files.',
    })
    .option('telemetry-otlp-endpoint', {
      type: 'string',
      description:
        'Set the OTLP endpoint for telemetry. Overrides environment variables and settings files.',
    })
    .option('telemetry-log-prompts', {
      type: 'boolean',
      description:
        'Enable or disable logging of user prompts for telemetry. Overrides settings files.',
    })
    .option('telemetry-outfile', {
      type: 'string',
      description: 'Redirect all telemetry output to the specified file.',
    })
    .option('checkpointing', {
      alias: 'c',
      type: 'boolean',
      description: 'Enables checkpointing of file edits',
      default: false,
    })
    .option('experimental-acp', {
      type: 'boolean',
      description: 'Starts the agent in ACP mode',
    })
    .option('allowed-mcp-server-names', {
      type: 'array',
      string: true,
      description: 'Allowed MCP server names',
    })
    .option('extensions', {
      alias: 'e',
      type: 'array',
      string: true,
      description:
        'A list of extensions to use. If not provided, all extensions are used.',
    })
    .option('list-extensions', {
      alias: 'l',
      type: 'boolean',
      description: 'List all available extensions and exit.',
    })
    .option('ide-mode-feature', {
      type: 'boolean',
      description: 'Run in IDE mode?',
    })
    .option('proxy', {
      type: 'string',
      description:
        'Proxy for gemini client, like schema://user:password@host:port',
    })
    .option('include-directories', {
      type: 'array',
      string: true,
      description:
        'Additional directories to include in the workspace (comma-separated or multiple --include-directories)',
      coerce: (dirs: string[]) =>
        // Handle comma-separated values
        dirs.flatMap((dir) => dir.split(',').map((d) => d.trim())),
    })
    .option('no-self-introduce', {
      type: 'boolean',
      description: 'Do not show the self-introduction message on startup.',
      default: false,
    })
    .command(mcpCommand)
    .version(await getCliVersion()) // This will enable the --version flag based on package.json
    .alias('v', 'version')
    .help()
    .alias('h', 'help')
    .strict()
    .demandCommand(0, 0); // Allow base command to run with no subcommands

  yargsInstance.wrap(yargsInstance.terminalWidth());
  const result = await yargsInstance.parse();

  // Handle case where MCP subcommands are executed - they should exit the process
  // and not return to main CLI logic
  if (result._.length > 0 && result._[0] === 'mcp') {
    // MCP commands handle their own execution and process exit
    process.exit(0);
  }

  // The import format is now only controlled by settings.memoryImportFormat
  // We no longer accept it as a CLI argument
  return result as unknown as CliArgs;
}

// This function is now a thin wrapper around the server's implementation.
// It's kept in the CLI for now as App.tsx directly calls it for memory refresh.
// TODO: Consider if App.tsx should get memory via a server call or if Config should refresh itself.
export async function loadHierarchicalGeminiMemory(
  currentWorkingDirectory: string,
  includeDirectoriesToReadGemini: readonly string[] = [],
  debugMode: boolean,
  fileService: FileDiscoveryService,
  settings: Settings,
  extensionContextFilePaths: string[] = [],
  memoryImportFormat: 'flat' | 'tree' = 'tree',
  fileFilteringOptions?: FileFilteringOptions,
): Promise<{ memoryContent: string; fileCount: number }> {
  // FIX: Use real, canonical paths for a reliable comparison to handle symlinks.
  const realCwd = fs.realpathSync(path.resolve(currentWorkingDirectory));
  const realHome = fs.realpathSync(path.resolve(homedir()));
  const isHomeDirectory = realCwd === realHome;

  // If it is the home directory, pass an empty string to the core memory
  // function to signal that it should skip the workspace search.
  const effectiveCwd = isHomeDirectory ? '' : currentWorkingDirectory;

  if (debugMode) {
    logger.debug(
      `CLI: Delegating hierarchical memory load to server for CWD: ${currentWorkingDirectory} (memoryImportFormat: ${memoryImportFormat})`,
    );
  }

  // Directly call the server function with the corrected path.
  return loadServerHierarchicalMemory(
    effectiveCwd,
    includeDirectoriesToReadGemini,
    debugMode,
    fileService,
    extensionContextFilePaths,
    memoryImportFormat,
    fileFilteringOptions,
    settings.memoryDiscoveryMaxDirs,
  );
}

export async function loadCliConfig(
  settings: Settings,
  extensions: Extension[],
  sessionId: string,
  argv: CliArgs,
  cwd: string = process.cwd(),
): Promise<Config> {
  const debugMode =
    argv.debug ||
    [process.env['DEBUG'], process.env['DEBUG_MODE']].some(
      (v) => v === 'true' || v === '1',
    ) ||
    false;
  const memoryImportFormat = settings.memoryImportFormat || 'tree';

  const ideMode = settings.ideMode ?? false;

  const folderTrustFeature = settings.folderTrustFeature ?? false;
  const folderTrustSetting = settings.folderTrust ?? true;
  const folderTrust = folderTrustFeature && folderTrustSetting;
  const trustedFolder = isWorkspaceTrusted(settings);

  const allExtensions = annotateActiveExtensions(
    extensions,
    argv.extensions || [],
  );

  const activeExtensions = extensions.filter(
    (_, i) => allExtensions[i].isActive,
  );

  // Set the context filename in the server's memoryTool module BEFORE loading memory
  // TODO(b/343434939): This is a bit of a hack. The contextFileName should ideally be passed
  // directly to the Config constructor in core, and have core handle setGeminiMdFilename.
  // However, loadHierarchicalGeminiMemory is called *before* createServerConfig.
  if (settings.contextFileName) {
    setServerGeminiMdFilename(settings.contextFileName);
  } else {
    // Reset to default if not provided in settings.
    setServerGeminiMdFilename(getCurrentGeminiMdFilename());
  }

  const extensionContextFilePaths = activeExtensions.flatMap(
    (e) => e.contextFiles,
  );

  const fileService = new FileDiscoveryService(cwd);

  const fileFiltering = {
    ...DEFAULT_MEMORY_FILE_FILTERING_OPTIONS,
    ...settings.fileFiltering,
  };

  const includeDirectories = (settings.includeDirectories || [])
    .map(resolvePath)
    .concat((argv.includeDirectories || []).map(resolvePath));

  // Call the (now wrapper) loadHierarchicalGeminiMemory which calls the server's version
<<<<<<< HEAD
  let memoryContent: string;
  let fileCount: number;

  if (argv.skipMemory) {
    memoryContent = '';
    fileCount = 0;
  } else {
    const result = await loadHierarchicalGeminiMemory(
      process.cwd(),
      settings.loadMemoryFromIncludeDirectories ? includeDirectories : [],
      debugMode,
      fileService,
      settings,
      extensionContextFilePaths,
      memoryImportFormat,
      fileFiltering,
    );
    memoryContent = result.memoryContent;
    fileCount = result.fileCount;
  }

  // Load persona from file if provided
  let filePersonaConfig: any = undefined;
  if (argv.singlePersona) {
    try {
      // Read the single persona A file
      const personaAContent = fs.readFileSync(argv.singlePersona, 'utf-8');
      let personaA;
      try {
        personaA = JSON.parse(personaAContent);
      } catch (parseError) {
        console.error(
          `Error parsing single persona file JSON from ${argv.singlePersona}: ${parseError}`,
        );
        process.exit(5);
      }

      // Combine personaA with hardcoded tasukuPersonaB
      filePersonaConfig = {
        personaA: personaA,
        personaB: tasukuPersonaB
      };
    } catch (readError) {
      console.error(
        `Error reading persona file: ${readError}`,
      );
      process.exit(4);
    }
  } else if (argv.personaFile) {
    try {
      const personaFileContent = fs.readFileSync(argv.personaFile, 'utf-8');
      try {
        filePersonaConfig = JSON.parse(personaFileContent);
      } catch (parseError) {
        console.error(
          `Error parsing persona file JSON from ${argv.personaFile}: ${parseError}`,
        );
        process.exit(5);
      }
    } catch (readError) {
      console.error(
        `Error reading persona file ${argv.personaFile}: ${readError}`,
      );
      process.exit(4);
    }
  }

  // Determine the base system prompt based on priority
  let baseSystemPrompt: string;

  if (argv.systemPrompt) {
    baseSystemPrompt = argv.systemPrompt;
  } else if (argv.systemPromptFile) {
    try {
      baseSystemPrompt = fs.readFileSync(argv.systemPromptFile, 'utf-8');
    } catch (error) {
      console.error(
        `Error reading system prompt file: ${argv.systemPromptFile}`,
      );
      process.exit(4);
    }
  } else {
    baseSystemPrompt = getCoreSystemPrompt({ 
      persona: argv.persona,
      personaConfig: filePersonaConfig 
    });
  }

  // Handle appended persona
  if (argv.appendPersona) {
    try {
      const appendedPersonaContent = fs.readFileSync(argv.appendPersona, 'utf-8');
      const appendedPersona = JSON.parse(appendedPersonaContent);

      const personaString = `
---
### 🎭 Additional Persona Role

You will also embody the following persona:

#### ${appendedPersona.emoji} ${appendedPersona.name} (${appendedPersona.title})
- **Role**: ${appendedPersona.role}
- **Description**: ${appendedPersona.description}
- **Communication Style**: ${appendedPersona.style}
- **Responsibilities**: ${appendedPersona.responsibilities}`;
      baseSystemPrompt += personaString;
    } catch (error) {
      if (error instanceof Error) {
        console.error(
          `Error processing appended persona file ${argv.appendPersona}: ${error.message}`,
        );
      } else {
        console.error(
          `An unknown error occurred while processing appended persona file ${argv.appendPersona}.`,
        );
      }
      process.exit(4);
    }
  }
=======
  const { memoryContent, fileCount } = await loadHierarchicalGeminiMemory(
    cwd,
    settings.loadMemoryFromIncludeDirectories ? includeDirectories : [],
    debugMode,
    fileService,
    settings,
    extensionContextFilePaths,
    memoryImportFormat,
    fileFiltering,
  );
>>>>>>> 3a8ec2d8

  let mcpServers = mergeMcpServers(settings, activeExtensions);
  const question = argv.promptInteractive || argv.prompt || '';

  // Determine approval mode with backward compatibility
  let approvalMode: ApprovalMode;
  if (argv.approvalMode) {
    // New --approval-mode flag takes precedence
    switch (argv.approvalMode) {
      case 'yolo':
        approvalMode = ApprovalMode.YOLO;
        break;
      case 'auto_edit':
        approvalMode = ApprovalMode.AUTO_EDIT;
        break;
      case 'default':
        approvalMode = ApprovalMode.DEFAULT;
        break;
      default:
        throw new Error(
          `Invalid approval mode: ${argv.approvalMode}. Valid values are: yolo, auto_edit, default`,
        );
    }
  } else {
    // Fallback to legacy --yolo flag behavior
    approvalMode =
      argv.yolo || false ? ApprovalMode.YOLO : ApprovalMode.DEFAULT;
  }

  const interactive =
    !!argv.promptInteractive || (process.stdin.isTTY && question.length === 0);
  // In non-interactive mode, exclude tools that require a prompt.
  const extraExcludes: string[] = [];
  if (!interactive && !argv.experimentalAcp) {
    switch (approvalMode) {
      case ApprovalMode.DEFAULT:
        // In default non-interactive mode, all tools that require approval are excluded.
        extraExcludes.push(ShellTool.Name, EditTool.Name, WriteFileTool.Name);
        break;
      case ApprovalMode.AUTO_EDIT:
        // In auto-edit non-interactive mode, only tools that still require a prompt are excluded.
        extraExcludes.push(ShellTool.Name);
        break;
      case ApprovalMode.YOLO:
        // No extra excludes for YOLO mode.
        break;
      default:
        // This should never happen due to validation earlier, but satisfies the linter
        break;
    }
  }

  const excludeTools = mergeExcludeTools(
    settings,
    activeExtensions,
    extraExcludes.length > 0 ? extraExcludes : undefined,
  );
  const blockedMcpServers: Array<{ name: string; extensionName: string }> = [];

  if (!argv.allowedMcpServerNames) {
    if (settings.allowMCPServers) {
      mcpServers = allowedMcpServers(
        mcpServers,
        settings.allowMCPServers,
        blockedMcpServers,
      );
    }

    if (settings.excludeMCPServers) {
      const excludedNames = new Set(settings.excludeMCPServers.filter(Boolean));
      if (excludedNames.size > 0) {
        mcpServers = Object.fromEntries(
          Object.entries(mcpServers).filter(([key]) => !excludedNames.has(key)),
        );
      }
    }
  }

  if (argv.allowedMcpServerNames) {
    mcpServers = allowedMcpServers(
      mcpServers,
      argv.allowedMcpServerNames,
      blockedMcpServers,
    );
  }

  const sandboxConfig = await loadSandboxConfig(settings, argv);

  return new Config({
    sessionId,
    embeddingModel: DEFAULT_GEMINI_EMBEDDING_MODEL,
    sandbox: sandboxConfig,
    targetDir: cwd,
    includeDirectories,
    loadMemoryFromIncludeDirectories:
      settings.loadMemoryFromIncludeDirectories || false,
    debugMode,
    question,
    fullContext: argv.allFiles || argv.all_files || false,
    coreTools: settings.coreTools || undefined,
    excludeTools,
    toolDiscoveryCommand: settings.toolDiscoveryCommand,
    toolCallCommand: settings.toolCallCommand,
    mcpServerCommand: settings.mcpServerCommand,
    mcpServers,
    userMemory: memoryContent,
    systemPrompt: baseSystemPrompt,
    geminiMdFileCount: fileCount,
    approvalMode,
    showMemoryUsage:
      argv.showMemoryUsage ||
      argv.show_memory_usage ||
      settings.showMemoryUsage ||
      false,
    accessibility: settings.accessibility,
    telemetry: {
      enabled: argv.telemetry ?? settings.telemetry?.enabled,
      target: (argv.telemetryTarget ??
        settings.telemetry?.target) as TelemetryTarget,
      otlpEndpoint:
        argv.telemetryOtlpEndpoint ??
        process.env['OTEL_EXPORTER_OTLP_ENDPOINT'] ??
        settings.telemetry?.otlpEndpoint,
      otlpProtocol: (['grpc', 'http'] as const).find(
        (p) =>
          p ===
          (argv.telemetryOtlpProtocol ?? settings.telemetry?.otlpProtocol),
      ),
      logPrompts: argv.telemetryLogPrompts ?? settings.telemetry?.logPrompts,
      outfile: argv.telemetryOutfile ?? settings.telemetry?.outfile,
    },
    usageStatisticsEnabled: settings.usageStatisticsEnabled ?? true,
    // Git-aware file filtering settings
    fileFiltering: {
      respectGitIgnore: settings.fileFiltering?.respectGitIgnore,
      respectGeminiIgnore: settings.fileFiltering?.respectGeminiIgnore,
      enableRecursiveFileSearch:
        settings.fileFiltering?.enableRecursiveFileSearch,
    },
    checkpointing: argv.checkpointing || settings.checkpointing?.enabled,
    proxy:
      argv.proxy ||
      process.env['HTTPS_PROXY'] ||
      process.env['https_proxy'] ||
      process.env['HTTP_PROXY'] ||
      process.env['http_proxy'],
    cwd,
    fileDiscoveryService: fileService,
    bugCommand: settings.bugCommand,
    model: argv.model || settings.model || DEFAULT_GEMINI_MODEL,
    extensionContextFilePaths,
    maxSessionTurns: settings.maxSessionTurns ?? -1,
    experimentalZedIntegration: argv.experimentalAcp || false,
    listExtensions: argv.listExtensions || false,
    extensions: allExtensions,
    blockedMcpServers,
    noBrowser: !!process.env['NO_BROWSER'],
    summarizeToolOutput: settings.summarizeToolOutput,
    ideMode,
    chatCompression: settings.chatCompression,
    folderTrustFeature,
    folderTrust,
    interactive,
<<<<<<< HEAD
    authMethod: argv.authMethod as AuthType,
=======
    trustedFolder,
    shouldUseNodePtyShell: settings.shouldUseNodePtyShell,
    skipNextSpeakerCheck: settings.skipNextSpeakerCheck,
>>>>>>> 3a8ec2d8
  });
}

function allowedMcpServers(
  mcpServers: { [x: string]: MCPServerConfig },
  allowMCPServers: string[],
  blockedMcpServers: Array<{ name: string; extensionName: string }>,
) {
  const allowedNames = new Set(allowMCPServers.filter(Boolean));
  if (allowedNames.size > 0) {
    mcpServers = Object.fromEntries(
      Object.entries(mcpServers).filter(([key, server]) => {
        const isAllowed = allowedNames.has(key);
        if (!isAllowed) {
          blockedMcpServers.push({
            name: key,
            extensionName: server.extensionName || '',
          });
        }
        return isAllowed;
      }),
    );
  } else {
    blockedMcpServers.push(
      ...Object.entries(mcpServers).map(([key, server]) => ({
        name: key,
        extensionName: server.extensionName || '',
      })),
    );
    mcpServers = {};
  }
  return mcpServers;
}

function mergeMcpServers(settings: Settings, extensions: Extension[]) {
  const mcpServers = { ...(settings.mcpServers || {}) };
  for (const extension of extensions) {
    Object.entries(extension.config.mcpServers || {}).forEach(
      ([key, server]) => {
        if (mcpServers[key]) {
          logger.warn(
            `Skipping extension MCP config for server with key "${key}" as it already exists.`,
          );
          return;
        }
        mcpServers[key] = {
          ...server,
          extensionName: extension.config.name,
        };
      },
    );
  }
  return mcpServers;
}

function mergeExcludeTools(
  settings: Settings,
  extensions: Extension[],
  extraExcludes?: string[] | undefined,
): string[] {
  const allExcludeTools = new Set([
    ...(settings.excludeTools || []),
    ...(extraExcludes || []),
  ]);
  for (const extension of extensions) {
    for (const tool of extension.config.excludeTools || []) {
      allExcludeTools.add(tool);
    }
  }
  return [...allExcludeTools];
}<|MERGE_RESOLUTION|>--- conflicted
+++ resolved
@@ -270,7 +270,6 @@
             // Handle comma-separated values
             dirs.flatMap((dir) => dir.split(',').map((d) => d.trim())),
         })
-<<<<<<< HEAD
         .option('load-memory-from-include-directories', {
           type: 'boolean',
           description:
@@ -299,16 +298,12 @@
           description: 'Specify the authentication method.',
           choices: ['login-with-google', 'cloud-shell', 'use-gemini', 'use-vertex-ai'],
         })
-=======
-
->>>>>>> 3a8ec2d8
         .check((argv) => {
           if (argv.prompt && argv['promptInteractive']) {
             throw new Error(
               'Cannot use both --prompt (-p) and --prompt-interactive (-i) together',
             );
           }
-<<<<<<< HEAD
           // New exclusive check for chat options
           if (argv.chatList && (argv.prompt || argv.promptInteractive)) {
             throw new Error(
@@ -325,11 +320,11 @@
           if (argv.appendPersona && (argv.singlePersona || argv.personaFile)) {
             throw new Error(
               'Cannot use --append-persona with --single-persona or --persona-file',
-=======
+            );
+          }
           if (argv.yolo && argv['approvalMode']) {
             throw new Error(
               'Cannot use both --yolo (-y) and --approval-mode together. Use --approval-mode=yolo instead.',
->>>>>>> 3a8ec2d8
             );
           }
           return true;
@@ -553,16 +548,16 @@
     .concat((argv.includeDirectories || []).map(resolvePath));
 
   // Call the (now wrapper) loadHierarchicalGeminiMemory which calls the server's version
-<<<<<<< HEAD
   let memoryContent: string;
   let fileCount: number;
 
+  // Handle memory loading with skip option
   if (argv.skipMemory) {
     memoryContent = '';
     fileCount = 0;
   } else {
     const result = await loadHierarchicalGeminiMemory(
-      process.cwd(),
+      cwd,
       settings.loadMemoryFromIncludeDirectories ? includeDirectories : [],
       debugMode,
       fileService,
@@ -673,18 +668,6 @@
       process.exit(4);
     }
   }
-=======
-  const { memoryContent, fileCount } = await loadHierarchicalGeminiMemory(
-    cwd,
-    settings.loadMemoryFromIncludeDirectories ? includeDirectories : [],
-    debugMode,
-    fileService,
-    settings,
-    extensionContextFilePaths,
-    memoryImportFormat,
-    fileFiltering,
-  );
->>>>>>> 3a8ec2d8
 
   let mcpServers = mergeMcpServers(settings, activeExtensions);
   const question = argv.promptInteractive || argv.prompt || '';
@@ -848,13 +831,10 @@
     folderTrustFeature,
     folderTrust,
     interactive,
-<<<<<<< HEAD
     authMethod: argv.authMethod as AuthType,
-=======
     trustedFolder,
     shouldUseNodePtyShell: settings.shouldUseNodePtyShell,
     skipNextSpeakerCheck: settings.skipNextSpeakerCheck,
->>>>>>> 3a8ec2d8
   });
 }
 
