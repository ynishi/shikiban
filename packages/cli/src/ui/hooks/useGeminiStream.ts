--- conflicted
+++ resolved
@@ -93,12 +93,9 @@
   performMemoryRefresh: () => Promise<void>,
   modelSwitchedFromQuotaError: boolean,
   setModelSwitchedFromQuotaError: React.Dispatch<React.SetStateAction<boolean>>,
-<<<<<<< HEAD
-  onUserAgreementRequested?: (message: string) => void,
-=======
   onEditorClose: () => void,
   onCancelSubmit: () => void,
->>>>>>> 5cd63a6a
+  onUserAgreementRequested?: (message: string) => void,
 ) => {
   const [initError, setInitError] = useState<string | null>(null);
   const abortControllerRef = useRef<AbortController | null>(null);
