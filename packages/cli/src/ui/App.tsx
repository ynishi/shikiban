--- conflicted
+++ resolved
@@ -705,8 +705,7 @@
     modelSwitchedFromQuotaError,
     setModelSwitchedFromQuotaError,
     refreshStatic,
-<<<<<<< HEAD
-    handleUserCancel,
+    () => cancelHandlerRef.current(),
     (message: string) => {
       setIsAwaitingUserAgreement(true);
       setAgreementMessage(message);
@@ -720,9 +719,6 @@
       submitQuery(prompt);
     },
     [submitQuery],
-=======
-    () => cancelHandlerRef.current(),
->>>>>>> 3a8ec2d8
   );
 
   // Message queue for handling input during streaming
@@ -752,7 +748,6 @@
   // Input handling - queue messages for processing
   const handleFinalSubmit = useCallback(
     (submittedValue: string) => {
-<<<<<<< HEAD
       const trimmedValue = submittedValue.trim();
       if (trimmedValue.length > 0) {
         // Check if we're awaiting user agreement
@@ -762,15 +757,11 @@
           setAgreementMessage('');
           // Continue with the normal query
         }
-        submitQueryWithTracking(trimmedValue);
+        // Use message queue for submission
+        addMessage(trimmedValue);
       }
     },
-    [submitQueryWithTracking, isAwaitingUserAgreement],
-=======
-      addMessage(submittedValue);
-    },
-    [addMessage],
->>>>>>> 3a8ec2d8
+    [addMessage, isAwaitingUserAgreement],
   );
 
   const handleIdePromptComplete = useCallback(
@@ -946,16 +937,11 @@
   }, [history, logger]);
 
   const isInputActive =
-<<<<<<< HEAD
-    !initError &&
-    !isProcessing &&
-    (streamingState === StreamingState.Idle || isAwaitingUserAgreement);
-=======
     (streamingState === StreamingState.Idle ||
-      streamingState === StreamingState.Responding) &&
+      streamingState === StreamingState.Responding ||
+      isAwaitingUserAgreement) &&
     !initError &&
     !isProcessing;
->>>>>>> 3a8ec2d8
 
   const handleClearScreen = useCallback(() => {
     clearItems();
