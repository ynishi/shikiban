--- conflicted
+++ resolved
@@ -11,7 +11,6 @@
   shutdownTelemetry,
   isTelemetrySdkInitialized,
   GeminiEventType,
-<<<<<<< HEAD
   ToolErrorType,
   AuthType,
   FlashFallbackEvent,
@@ -20,9 +19,7 @@
   isProQuotaExceededError,
   isGenericQuotaExceededError,
   UserTierId,
-=======
   parseAndFormatApiError,
->>>>>>> 3a8ec2d8
 } from '@google/gemini-cli-core';
 import { Content, Part, FunctionCall } from '@google/genai';
 
